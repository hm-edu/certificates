package authority

import (
	"context"
	"crypto/rand"
	"crypto/x509"
	"encoding/binary"
	"errors"
	"fmt"
	"net/http"
	"strings"
	"time"

	"golang.org/x/crypto/ssh"

	"go.step.sm/crypto/randutil"
	"go.step.sm/crypto/sshutil"

	"github.com/smallstep/certificates/authority/config"
	"github.com/smallstep/certificates/authority/provisioner"
	"github.com/smallstep/certificates/db"
	"github.com/smallstep/certificates/errs"
	policy "github.com/smallstep/certificates/policy"
	"github.com/smallstep/certificates/templates"
)

const (
	// SSHAddUserPrincipal is the principal that will run the add user command.
	// Defaults to "provisioner" but it can be changed in the configuration.
	SSHAddUserPrincipal = "provisioner"

	// SSHAddUserCommand is the default command to run to add a new user.
	// Defaults to "sudo useradd -m <principal>; nc -q0 localhost 22" but it can be changed in the
	// configuration. The string "<principal>" will be replace by the new
	// principal to add.
	SSHAddUserCommand = "sudo useradd -m <principal>; nc -q0 localhost 22"
)

// GetSSHRoots returns the SSH User and Host public keys.
func (a *Authority) GetSSHRoots(context.Context) (*config.SSHKeys, error) {
	return &config.SSHKeys{
		HostKeys: a.sshCAHostCerts,
		UserKeys: a.sshCAUserCerts,
	}, nil
}

// GetSSHFederation returns the public keys for federated SSH signers.
func (a *Authority) GetSSHFederation(context.Context) (*config.SSHKeys, error) {
	return &config.SSHKeys{
		HostKeys: a.sshCAHostFederatedCerts,
		UserKeys: a.sshCAUserFederatedCerts,
	}, nil
}

// GetSSHConfig returns rendered templates for clients (user) or servers (host).
func (a *Authority) GetSSHConfig(ctx context.Context, typ string, data map[string]string) ([]templates.Output, error) {
	if a.sshCAUserCertSignKey == nil && a.sshCAHostCertSignKey == nil {
		return nil, errs.NotFound("getSSHConfig: ssh is not configured")
	}

	if a.templates == nil {
		return nil, errs.NotFound("getSSHConfig: ssh templates are not configured")
	}

	var ts []templates.Template
	switch typ {
	case provisioner.SSHUserCert:
		if a.templates != nil && a.templates.SSH != nil {
			ts = a.templates.SSH.User
		}
	case provisioner.SSHHostCert:
		if a.templates != nil && a.templates.SSH != nil {
			ts = a.templates.SSH.Host
		}
	default:
		return nil, errs.BadRequest("invalid certificate type '%s'", typ)
	}

	// Merge user and default data
	var mergedData map[string]interface{}

	if len(data) == 0 {
		mergedData = a.templates.Data
	} else {
		mergedData = make(map[string]interface{}, len(a.templates.Data)+1)
		mergedData["User"] = data
		for k, v := range a.templates.Data {
			mergedData[k] = v
		}
	}

	// Render templates
	output := []templates.Output{}
	for _, t := range ts {
		if err := t.Load(); err != nil {
			return nil, err
		}

		// Check for required variables.
		if err := t.ValidateRequiredData(data); err != nil {
			return nil, errs.BadRequestErr(err, "%v, please use `--set <key=value>` flag", err)
		}

		o, err := t.Output(mergedData)
		if err != nil {
			return nil, err
		}

		// Backwards compatibility for version of the cli older than v0.18.0.
		// Before v0.18.0 we were not passing any value for SSHTemplateVersionKey
		// from the cli.
		if o.Name == "step_includes.tpl" && data[templates.SSHTemplateVersionKey] == "" {
			o.Type = templates.File
			o.Path = strings.TrimPrefix(o.Path, "${STEPPATH}/")
		}

		output = append(output, o)
	}
	return output, nil
}

// GetSSHBastion returns the bastion configuration, for the given pair user,
// hostname.
func (a *Authority) GetSSHBastion(ctx context.Context, user, hostname string) (*config.Bastion, error) {
	if a.sshBastionFunc != nil {
		bs, err := a.sshBastionFunc(ctx, user, hostname)
		return bs, errs.Wrap(http.StatusInternalServerError, err, "authority.GetSSHBastion")
	}
	if a.config.SSH != nil {
		if a.config.SSH.Bastion != nil && a.config.SSH.Bastion.Hostname != "" {
			// Do not return a bastion for a bastion host.
			//
			// This condition might fail if a different name or IP is used.
			// Trying to resolve hostnames to IPs and compare them won't be a
			// complete solution because it depends on the network
			// configuration, of the CA and clients and can also return false
			// positives. Although not perfect, this simple solution will work
			// in most cases.
			if !strings.EqualFold(hostname, a.config.SSH.Bastion.Hostname) {
				return a.config.SSH.Bastion, nil
			}
		}
		return nil, nil
	}
	return nil, errs.NotFound("authority.GetSSHBastion; ssh is not configured")
}

// SignSSH creates a signed SSH certificate with the given public key and options.
func (a *Authority) SignSSH(ctx context.Context, key ssh.PublicKey, opts provisioner.SignSSHOptions, signOpts ...provisioner.SignOption) (*ssh.Certificate, error) {
	var (
		certOptions []sshutil.Option
		mods        []provisioner.SSHCertModifier
		validators  []provisioner.SSHCertValidator
	)

	// Validate given options.
	if err := opts.Validate(); err != nil {
		return nil, err
	}

	// Set backdate with the configured value
	opts.Backdate = a.config.AuthorityConfig.Backdate.Duration

	var prov provisioner.Interface
	for _, op := range signOpts {
		switch o := op.(type) {
		// Capture current provisioner
		case provisioner.Interface:
			prov = o

		// add options to NewCertificate
		case provisioner.SSHCertificateOptions:
			certOptions = append(certOptions, o.Options(opts)...)

		// modify the ssh.Certificate
		case provisioner.SSHCertModifier:
			mods = append(mods, o)

		// validate the ssh.Certificate
		case provisioner.SSHCertValidator:
			validators = append(validators, o)

		// validate the given SSHOptions
		case provisioner.SSHCertOptionsValidator:
			if err := o.Valid(opts); err != nil {
				return nil, errs.BadRequestErr(err, "error validating ssh certificate options")
			}

		default:
			return nil, errs.InternalServer("authority.SignSSH: invalid extra option type %T", o)
		}
	}

	// Simulated certificate request with request options.
	cr := sshutil.CertificateRequest{
		Type:       opts.CertType,
		KeyID:      opts.KeyID,
		Principals: opts.Principals,
		Key:        key,
	}

	// Create certificate from template.
	certificate, err := sshutil.NewCertificate(cr, certOptions...)
	if err != nil {
		if _, ok := err.(*sshutil.TemplateError); ok {
			return nil, errs.ApplyOptions(
				errs.BadRequestErr(err, err.Error()),
				errs.WithKeyVal("signOptions", signOpts),
			)
		}
		// explicitly check for unmarshaling errors, which are most probably caused by JSON template syntax errors
		if strings.HasPrefix(err.Error(), "error unmarshaling certificate") {
			return nil, errs.InternalServerErr(templatingError(err),
				errs.WithKeyVal("signOptions", signOpts),
				errs.WithMessage("error applying certificate template"),
			)
		}
		return nil, errs.Wrap(http.StatusInternalServerError, err, "authority.SignSSH")
	}

	// Get actual *ssh.Certificate and continue with provisioner modifiers.
	certTpl := certificate.GetCertificate()

	// Use SignSSHOptions to modify the certificate validity. It will be later
	// checked or set if not defined.
	if err := opts.ModifyValidity(certTpl); err != nil {
		return nil, errs.BadRequestErr(err, err.Error())
	}

	// Use provisioner modifiers.
	for _, m := range mods {
		if err := m.Modify(certTpl, opts); err != nil {
			return nil, errs.ForbiddenErr(err, "error creating ssh certificate")
		}
	}

	// Get signer from authority keys
	var signer ssh.Signer
	switch certTpl.CertType {
	case ssh.UserCert:
		if a.sshCAUserCertSignKey == nil {
			return nil, errs.NotImplemented("authority.SignSSH: user certificate signing is not enabled")
		}
		signer = a.sshCAUserCertSignKey
	case ssh.HostCert:
		if a.sshCAHostCertSignKey == nil {
			return nil, errs.NotImplemented("authority.SignSSH: host certificate signing is not enabled")
		}
		signer = a.sshCAHostCertSignKey
	default:
		return nil, errs.InternalServer("authority.SignSSH: unexpected ssh certificate type: %d", certTpl.CertType)
	}

	// Check if authority is allowed to sign the certificate
	if err := a.isAllowedToSignSSHCertificate(certTpl); err != nil {
		var pe *policy.NamePolicyError
		if errors.As(err, &pe) && pe.Reason == policy.NotAllowed {
			return nil, &errs.Error{
				// NOTE: custom forbidden error, so that denied name is sent to client
				// as well as shown in the logs.
				Status: http.StatusForbidden,
				Err:    fmt.Errorf("authority not allowed to sign: %w", err),
				Msg:    fmt.Sprintf("The request was forbidden by the certificate authority: %s", err.Error()),
			}
		}
		return nil, errs.InternalServerErr(err,
			errs.WithMessage("authority.SignSSH: error creating ssh certificate"),
		)
	}

	// Sign certificate.
	cert, err := sshutil.CreateCertificate(certTpl, signer)
	if err != nil {
		return nil, errs.Wrap(http.StatusInternalServerError, err, "authority.SignSSH: error signing certificate")
	}

	// User provisioners validators.
	for _, v := range validators {
		if err := v.Valid(cert, opts); err != nil {
			return nil, errs.ForbiddenErr(err, "error validating ssh certificate")
		}
	}

	if err = a.storeSSHCertificate(prov, cert); err != nil && err != db.ErrNotImplemented {
		return nil, errs.Wrap(http.StatusInternalServerError, err, "authority.SignSSH: error storing certificate in db")
	}

	return cert, nil
}

// isAllowedToSignSSHCertificate checks if the Authority is allowed to sign the SSH certificate.
func (a *Authority) isAllowedToSignSSHCertificate(cert *ssh.Certificate) error {
	return a.policyEngine.IsSSHCertificateAllowed(cert)
}

// RenewSSH creates a signed SSH certificate using the old SSH certificate as a template.
func (a *Authority) RenewSSH(ctx context.Context, oldCert *ssh.Certificate) (*ssh.Certificate, error) {
	if oldCert.ValidAfter == 0 || oldCert.ValidBefore == 0 {
		return nil, errs.BadRequest("cannot renew a certificate without validity period")
	}

	if err := a.authorizeSSHCertificate(ctx, oldCert); err != nil {
		return nil, err
	}

	// Attempt to extract the provisioner from the token.
	var prov provisioner.Interface
	if token, ok := provisioner.TokenFromContext(ctx); ok {
		prov, _, _ = a.getProvisionerFromToken(token)
	}

	backdate := a.config.AuthorityConfig.Backdate.Duration
	duration := time.Duration(oldCert.ValidBefore-oldCert.ValidAfter) * time.Second
	now := time.Now()
	va := now.Add(-1 * backdate)
	vb := now.Add(duration - backdate)

	// Build base certificate with the old key.
	// Nonce and serial will be automatically generated on signing.
	certTpl := &ssh.Certificate{
		Key:             oldCert.Key,
		CertType:        oldCert.CertType,
		KeyId:           oldCert.KeyId,
		ValidPrincipals: oldCert.ValidPrincipals,
		Permissions:     oldCert.Permissions,
		Reserved:        oldCert.Reserved,
		ValidAfter:      uint64(va.Unix()),
		ValidBefore:     uint64(vb.Unix()),
	}

	// Get signer from authority keys
	var signer ssh.Signer
	switch certTpl.CertType {
	case ssh.UserCert:
		if a.sshCAUserCertSignKey == nil {
			return nil, errs.NotImplemented("renewSSH: user certificate signing is not enabled")
		}
		signer = a.sshCAUserCertSignKey
	case ssh.HostCert:
		if a.sshCAHostCertSignKey == nil {
			return nil, errs.NotImplemented("renewSSH: host certificate signing is not enabled")
		}
		signer = a.sshCAHostCertSignKey
	default:
		return nil, errs.InternalServer("renewSSH: unexpected ssh certificate type: %d", certTpl.CertType)
	}

	// Sign certificate.
	cert, err := sshutil.CreateCertificate(certTpl, signer)
	if err != nil {
		return nil, errs.Wrap(http.StatusInternalServerError, err, "signSSH: error signing certificate")
	}

<<<<<<< HEAD
	if err = a.storeRenewedSSHCertificate(oldCert, cert); err != nil && err != db.ErrNotImplemented {
=======
	if err = a.storeRenewedSSHCertificate(prov, oldCert, cert); err != nil && err != db.ErrNotImplemented {
>>>>>>> 911cec21
		return nil, errs.Wrap(http.StatusInternalServerError, err, "renewSSH: error storing certificate in db")
	}

	return cert, nil
}

// RekeySSH creates a signed SSH certificate using the old SSH certificate as a template.
func (a *Authority) RekeySSH(ctx context.Context, oldCert *ssh.Certificate, pub ssh.PublicKey, signOpts ...provisioner.SignOption) (*ssh.Certificate, error) {
	var validators []provisioner.SSHCertValidator

	var prov provisioner.Interface
	for _, op := range signOpts {
		switch o := op.(type) {
		// Capture current provisioner
		case provisioner.Interface:
			prov = o
		// validate the ssh.Certificate
		case provisioner.SSHCertValidator:
			validators = append(validators, o)
		default:
			return nil, errs.InternalServer("rekeySSH; invalid extra option type %T", o)
		}
	}

	if oldCert.ValidAfter == 0 || oldCert.ValidBefore == 0 {
		return nil, errs.BadRequest("cannot rekey a certificate without validity period")
	}

	if err := a.authorizeSSHCertificate(ctx, oldCert); err != nil {
		return nil, err
	}

	backdate := a.config.AuthorityConfig.Backdate.Duration
	duration := time.Duration(oldCert.ValidBefore-oldCert.ValidAfter) * time.Second
	now := time.Now()
	va := now.Add(-1 * backdate)
	vb := now.Add(duration - backdate)

	// Build base certificate with the new key.
	// Nonce and serial will be automatically generated on signing.
	cert := &ssh.Certificate{
		Key:             pub,
		CertType:        oldCert.CertType,
		KeyId:           oldCert.KeyId,
		ValidPrincipals: oldCert.ValidPrincipals,
		Permissions:     oldCert.Permissions,
		Reserved:        oldCert.Reserved,
		ValidAfter:      uint64(va.Unix()),
		ValidBefore:     uint64(vb.Unix()),
	}

	// Get signer from authority keys
	var signer ssh.Signer
	switch cert.CertType {
	case ssh.UserCert:
		if a.sshCAUserCertSignKey == nil {
			return nil, errs.NotImplemented("rekeySSH; user certificate signing is not enabled")
		}
		signer = a.sshCAUserCertSignKey
	case ssh.HostCert:
		if a.sshCAHostCertSignKey == nil {
			return nil, errs.NotImplemented("rekeySSH; host certificate signing is not enabled")
		}
		signer = a.sshCAHostCertSignKey
	default:
		return nil, errs.BadRequest("unexpected certificate type '%d'", cert.CertType)
	}

	var err error
	// Sign certificate.
	cert, err = sshutil.CreateCertificate(cert, signer)
	if err != nil {
		return nil, errs.Wrap(http.StatusInternalServerError, err, "signSSH: error signing certificate")
	}

	// Apply validators from provisioner.
	for _, v := range validators {
		if err := v.Valid(cert, provisioner.SignSSHOptions{Backdate: backdate}); err != nil {
			return nil, errs.ForbiddenErr(err, "error validating ssh certificate")
		}
	}

<<<<<<< HEAD
	if err = a.storeRenewedSSHCertificate(oldCert, cert); err != nil && err != db.ErrNotImplemented {
=======
	if err = a.storeRenewedSSHCertificate(prov, oldCert, cert); err != nil && err != db.ErrNotImplemented {
>>>>>>> 911cec21
		return nil, errs.Wrap(http.StatusInternalServerError, err, "rekeySSH; error storing certificate in db")
	}

	return cert, nil
}

func (a *Authority) storeSSHCertificate(prov provisioner.Interface, cert *ssh.Certificate) error {
	type sshCertificateStorer interface {
		StoreSSHCertificate(provisioner.Interface, *ssh.Certificate) error
	}

	// Store certificate in admindb or linkedca
	switch s := a.adminDB.(type) {
	case sshCertificateStorer:
		return s.StoreSSHCertificate(prov, cert)
	case db.CertificateStorer:
		return s.StoreSSHCertificate(cert)
	}

	// Store certificate in localdb
	switch s := a.db.(type) {
	case sshCertificateStorer:
		return s.StoreSSHCertificate(prov, cert)
	case db.CertificateStorer:
		return s.StoreSSHCertificate(cert)
	default:
		return nil
	}
}

<<<<<<< HEAD
func (a *Authority) storeRenewedSSHCertificate(parent, cert *ssh.Certificate) error {
	type sshRenewerCertificateStorer interface {
		StoreRenewedSSHCertificate(parent, cert *ssh.Certificate) error
=======
func (a *Authority) storeRenewedSSHCertificate(prov provisioner.Interface, parent, cert *ssh.Certificate) error {
	type sshRenewerCertificateStorer interface {
		StoreRenewedSSHCertificate(p provisioner.Interface, parent, cert *ssh.Certificate) error
>>>>>>> 911cec21
	}

	// Store certificate in admindb or linkedca
	switch s := a.adminDB.(type) {
	case sshRenewerCertificateStorer:
<<<<<<< HEAD
		return s.StoreRenewedSSHCertificate(parent, cert)
=======
		return s.StoreRenewedSSHCertificate(prov, parent, cert)
>>>>>>> 911cec21
	case db.CertificateStorer:
		return s.StoreSSHCertificate(cert)
	}

	// Store certificate in localdb
	switch s := a.db.(type) {
	case sshRenewerCertificateStorer:
<<<<<<< HEAD
		return s.StoreRenewedSSHCertificate(parent, cert)
=======
		return s.StoreRenewedSSHCertificate(prov, parent, cert)
>>>>>>> 911cec21
	case db.CertificateStorer:
		return s.StoreSSHCertificate(cert)
	default:
		return nil
	}
}

// IsValidForAddUser checks if a user provisioner certificate can be issued to
// the given certificate.
func IsValidForAddUser(cert *ssh.Certificate) error {
	if cert.CertType != ssh.UserCert {
		return errs.Forbidden("certificate is not a user certificate")
	}

	switch len(cert.ValidPrincipals) {
	case 0:
		return errs.Forbidden("certificate does not have any principals")
	case 1:
		return nil
	case 2:
		// OIDC provisioners adds a second principal with the email address.
		// @ cannot be the first character.
		if strings.Index(cert.ValidPrincipals[1], "@") > 0 {
			return nil
		}
		return errs.Forbidden("certificate does not have only one principal")
	default:
		return errs.Forbidden("certificate does not have only one principal")
	}
}

// SignSSHAddUser signs a certificate that provisions a new user in a server.
func (a *Authority) SignSSHAddUser(ctx context.Context, key ssh.PublicKey, subject *ssh.Certificate) (*ssh.Certificate, error) {
	if a.sshCAUserCertSignKey == nil {
		return nil, errs.NotImplemented("signSSHAddUser: user certificate signing is not enabled")
	}
	if err := IsValidForAddUser(subject); err != nil {
		return nil, err
	}

	nonce, err := randutil.ASCII(32)
	if err != nil {
		return nil, errs.Wrap(http.StatusInternalServerError, err, "signSSHAddUser")
	}

	var serial uint64
	if err := binary.Read(rand.Reader, binary.BigEndian, &serial); err != nil {
		return nil, errs.Wrap(http.StatusInternalServerError, err, "signSSHAddUser: error reading random number")
	}

	// Attempt to extract the provisioner from the token.
	var prov provisioner.Interface
	if token, ok := provisioner.TokenFromContext(ctx); ok {
		prov, _, _ = a.getProvisionerFromToken(token)
	}

	signer := a.sshCAUserCertSignKey
	principal := subject.ValidPrincipals[0]
	addUserPrincipal := a.getAddUserPrincipal()

	cert := &ssh.Certificate{
		Nonce:           []byte(nonce),
		Key:             key,
		Serial:          serial,
		CertType:        ssh.UserCert,
		KeyId:           principal + "-" + addUserPrincipal,
		ValidPrincipals: []string{addUserPrincipal},
		ValidAfter:      subject.ValidAfter,
		ValidBefore:     subject.ValidBefore,
		Permissions: ssh.Permissions{
			CriticalOptions: map[string]string{
				"force-command": a.getAddUserCommand(principal),
			},
		},
		SignatureKey: signer.PublicKey(),
	}

	// Get bytes for signing trailing the signature length.
	data := cert.Marshal()
	data = data[:len(data)-4]

	// Sign the certificate
	sig, err := signer.Sign(rand.Reader, data)
	if err != nil {
		return nil, err
	}
	cert.Signature = sig

<<<<<<< HEAD
	if err = a.storeRenewedSSHCertificate(subject, cert); err != nil && err != db.ErrNotImplemented {
=======
	if err = a.storeRenewedSSHCertificate(prov, subject, cert); err != nil && err != db.ErrNotImplemented {
>>>>>>> 911cec21
		return nil, errs.Wrap(http.StatusInternalServerError, err, "signSSHAddUser: error storing certificate in db")
	}

	return cert, nil
}

// CheckSSHHost checks the given principal has been registered before.
func (a *Authority) CheckSSHHost(ctx context.Context, principal, token string) (bool, error) {
	if a.sshCheckHostFunc != nil {
		exists, err := a.sshCheckHostFunc(ctx, principal, token, a.GetRootCertificates())
		if err != nil {
			return false, errs.Wrap(http.StatusInternalServerError, err,
				"checkSSHHost: error from injected checkSSHHost func")
		}
		return exists, nil
	}
	exists, err := a.db.IsSSHHost(principal)
	if err != nil {
		if err == db.ErrNotImplemented {
			return false, errs.Wrap(http.StatusNotImplemented, err,
				"checkSSHHost: isSSHHost is not implemented")
		}
		return false, errs.Wrap(http.StatusInternalServerError, err,
			"checkSSHHost: error checking if hosts exists")
	}

	return exists, nil
}

// GetSSHHosts returns a list of valid host principals.
func (a *Authority) GetSSHHosts(ctx context.Context, cert *x509.Certificate) ([]config.Host, error) {
	if a.sshGetHostsFunc != nil {
		hosts, err := a.sshGetHostsFunc(ctx, cert)
		return hosts, errs.Wrap(http.StatusInternalServerError, err, "getSSHHosts")
	}
	hostnames, err := a.db.GetSSHHostPrincipals()
	if err != nil {
		return nil, errs.Wrap(http.StatusInternalServerError, err, "getSSHHosts")
	}

	hosts := make([]config.Host, len(hostnames))
	for i, hn := range hostnames {
		hosts[i] = config.Host{Hostname: hn}
	}
	return hosts, nil
}

func (a *Authority) getAddUserPrincipal() (cmd string) {
	if a.config.SSH.AddUserPrincipal == "" {
		return SSHAddUserPrincipal
	}
	return a.config.SSH.AddUserPrincipal
}

func (a *Authority) getAddUserCommand(principal string) string {
	var cmd string
	if a.config.SSH.AddUserCommand == "" {
		cmd = SSHAddUserCommand
	} else {
		cmd = a.config.SSH.AddUserCommand
	}
	return strings.ReplaceAll(cmd, "<principal>", principal)
}<|MERGE_RESOLUTION|>--- conflicted
+++ resolved
@@ -351,11 +351,7 @@
 		return nil, errs.Wrap(http.StatusInternalServerError, err, "signSSH: error signing certificate")
 	}
 
-<<<<<<< HEAD
-	if err = a.storeRenewedSSHCertificate(oldCert, cert); err != nil && err != db.ErrNotImplemented {
-=======
 	if err = a.storeRenewedSSHCertificate(prov, oldCert, cert); err != nil && err != db.ErrNotImplemented {
->>>>>>> 911cec21
 		return nil, errs.Wrap(http.StatusInternalServerError, err, "renewSSH: error storing certificate in db")
 	}
 
@@ -438,11 +434,7 @@
 		}
 	}
 
-<<<<<<< HEAD
-	if err = a.storeRenewedSSHCertificate(oldCert, cert); err != nil && err != db.ErrNotImplemented {
-=======
 	if err = a.storeRenewedSSHCertificate(prov, oldCert, cert); err != nil && err != db.ErrNotImplemented {
->>>>>>> 911cec21
 		return nil, errs.Wrap(http.StatusInternalServerError, err, "rekeySSH; error storing certificate in db")
 	}
 
@@ -473,25 +465,15 @@
 	}
 }
 
-<<<<<<< HEAD
-func (a *Authority) storeRenewedSSHCertificate(parent, cert *ssh.Certificate) error {
-	type sshRenewerCertificateStorer interface {
-		StoreRenewedSSHCertificate(parent, cert *ssh.Certificate) error
-=======
 func (a *Authority) storeRenewedSSHCertificate(prov provisioner.Interface, parent, cert *ssh.Certificate) error {
 	type sshRenewerCertificateStorer interface {
 		StoreRenewedSSHCertificate(p provisioner.Interface, parent, cert *ssh.Certificate) error
->>>>>>> 911cec21
 	}
 
 	// Store certificate in admindb or linkedca
 	switch s := a.adminDB.(type) {
 	case sshRenewerCertificateStorer:
-<<<<<<< HEAD
-		return s.StoreRenewedSSHCertificate(parent, cert)
-=======
 		return s.StoreRenewedSSHCertificate(prov, parent, cert)
->>>>>>> 911cec21
 	case db.CertificateStorer:
 		return s.StoreSSHCertificate(cert)
 	}
@@ -499,11 +481,7 @@
 	// Store certificate in localdb
 	switch s := a.db.(type) {
 	case sshRenewerCertificateStorer:
-<<<<<<< HEAD
-		return s.StoreRenewedSSHCertificate(parent, cert)
-=======
 		return s.StoreRenewedSSHCertificate(prov, parent, cert)
->>>>>>> 911cec21
 	case db.CertificateStorer:
 		return s.StoreSSHCertificate(cert)
 	default:
@@ -592,11 +570,7 @@
 	}
 	cert.Signature = sig
 
-<<<<<<< HEAD
-	if err = a.storeRenewedSSHCertificate(subject, cert); err != nil && err != db.ErrNotImplemented {
-=======
 	if err = a.storeRenewedSSHCertificate(prov, subject, cert); err != nil && err != db.ErrNotImplemented {
->>>>>>> 911cec21
 		return nil, errs.Wrap(http.StatusInternalServerError, err, "signSSHAddUser: error storing certificate in db")
 	}
 
