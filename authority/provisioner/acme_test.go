--- conflicted
+++ resolved
@@ -189,15 +189,10 @@
 							assert.Equals(t, time.Duration(v), tc.p.ctl.Claimer.DefaultTLSCertDuration())
 						case defaultPublicKeyValidator:
 						case *validityValidator:
-<<<<<<< HEAD
-							assert.Equals(t, v.min, tc.p.claimer.MinTLSCertDuration())
-							assert.Equals(t, v.max, tc.p.claimer.MaxTLSCertDuration())
+							assert.Equals(t, v.min, tc.p.ctl.Claimer.MinTLSCertDuration())
+							assert.Equals(t, v.max, tc.p.ctl.Claimer.MaxTLSCertDuration())
 						case *x509NamePolicyValidator:
 							assert.Equals(t, nil, v.policyEngine)
-=======
-							assert.Equals(t, v.min, tc.p.ctl.Claimer.MinTLSCertDuration())
-							assert.Equals(t, v.max, tc.p.ctl.Claimer.MaxTLSCertDuration())
->>>>>>> 08273447
 						default:
 							assert.FatalError(t, errors.Errorf("unexpected sign option of type %T", v))
 						}
