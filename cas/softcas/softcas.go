package softcas

import (
	"context"
	"crypto"
<<<<<<< HEAD
	"crypto/rand"
=======
	"crypto/rsa"
>>>>>>> ffe7c00a
	"crypto/x509"
	"time"

	"github.com/pkg/errors"
	"github.com/smallstep/certificates/cas/apiv1"
	"github.com/smallstep/certificates/kms"
	kmsapi "github.com/smallstep/certificates/kms/apiv1"
	"go.step.sm/crypto/x509util"
)

func init() {
	apiv1.Register(apiv1.SoftCAS, func(ctx context.Context, opts apiv1.Options) (apiv1.CertificateAuthorityService, error) {
		return New(ctx, opts)
	})
}

var now = time.Now

// SoftCAS implements a Certificate Authority Service using Golang or KMS
// crypto. This is the default CAS used in step-ca.
type SoftCAS struct {
	CertificateChain  []*x509.Certificate
	Signer            crypto.Signer
	CertificateSigner func() ([]*x509.Certificate, crypto.Signer, error)
	KeyManager        kms.KeyManager
}

// New creates a new CertificateAuthorityService implementation using Golang or KMS
// crypto.
func New(ctx context.Context, opts apiv1.Options) (*SoftCAS, error) {
	if !opts.IsCreator {
		switch {
		case len(opts.CertificateChain) == 0 && opts.CertificateSigner == nil:
			return nil, errors.New("softCAS 'CertificateChain' cannot be nil")
		case opts.Signer == nil && opts.CertificateSigner == nil:
			return nil, errors.New("softCAS 'signer' cannot be nil")
		}
	}
	return &SoftCAS{
		CertificateChain:  opts.CertificateChain,
		Signer:            opts.Signer,
		CertificateSigner: opts.CertificateSigner,
		KeyManager:        opts.KeyManager,
	}, nil
}

// CreateCertificate signs a new certificate using Golang or KMS crypto.
func (c *SoftCAS) CreateCertificate(req *apiv1.CreateCertificateRequest) (*apiv1.CreateCertificateResponse, error) {
	switch {
	case req.Template == nil:
		return nil, errors.New("createCertificateRequest `template` cannot be nil")
	case req.Lifetime == 0:
		return nil, errors.New("createCertificateRequest `lifetime` cannot be 0")
	}

	t := now()

	// Provisioners can also set specific values.
	if req.Template.NotBefore.IsZero() {
		req.Template.NotBefore = t.Add(-1 * req.Backdate)
	}
	if req.Template.NotAfter.IsZero() {
		req.Template.NotAfter = t.Add(req.Lifetime)
	}

	chain, signer, err := c.getCertSigner()
	if err != nil {
		return nil, err
	}
	req.Template.Issuer = chain[0].Subject

	cert, err := createCertificate(req.Template, chain[0], req.Template.PublicKey, signer)
	if err != nil {
		return nil, err
	}

	return &apiv1.CreateCertificateResponse{
		Certificate:      cert,
		CertificateChain: chain,
	}, nil
}

// RenewCertificate signs the given certificate template using Golang or KMS crypto.
func (c *SoftCAS) RenewCertificate(req *apiv1.RenewCertificateRequest) (*apiv1.RenewCertificateResponse, error) {
	switch {
	case req.Template == nil:
		return nil, errors.New("createCertificateRequest `template` cannot be nil")
	case req.Lifetime == 0:
		return nil, errors.New("createCertificateRequest `lifetime` cannot be 0")
	}

	t := now()
	req.Template.NotBefore = t.Add(-1 * req.Backdate)
	req.Template.NotAfter = t.Add(req.Lifetime)

	chain, signer, err := c.getCertSigner()
	if err != nil {
		return nil, err
	}
	req.Template.Issuer = chain[0].Subject

	cert, err := createCertificate(req.Template, chain[0], req.Template.PublicKey, signer)
	if err != nil {
		return nil, err
	}

	return &apiv1.RenewCertificateResponse{
		Certificate:      cert,
		CertificateChain: chain,
	}, nil
}

// RevokeCertificate revokes the given certificate in step-ca. In SoftCAS this
// operation is a no-op as the actual revoke will happen when we store the entry
// in the db.
func (c *SoftCAS) RevokeCertificate(req *apiv1.RevokeCertificateRequest) (*apiv1.RevokeCertificateResponse, error) {
	chain, _, err := c.getCertSigner()
	if err != nil {
		return nil, err
	}
	return &apiv1.RevokeCertificateResponse{
		Certificate:      req.Certificate,
		CertificateChain: chain,
	}, nil
}

// CreateCRL will create a new CRL based on the RevocationList passed to it
func (c *SoftCAS) CreateCRL(req *apiv1.CreateCRLRequest) (*apiv1.CreateCRLResponse, error) {

	certChain, signer, err := c.getCertSigner()
	if err != nil {
		return nil, err
	}
	revocationListBytes, err := x509.CreateRevocationList(rand.Reader, req.RevocationList, certChain[0], signer)
	if err != nil {
		return nil, err
	}

	return &apiv1.CreateCRLResponse{CRL: revocationListBytes}, nil
}

// CreateCertificateAuthority creates a root or an intermediate certificate.
func (c *SoftCAS) CreateCertificateAuthority(req *apiv1.CreateCertificateAuthorityRequest) (*apiv1.CreateCertificateAuthorityResponse, error) {
	switch {
	case req.Template == nil:
		return nil, errors.New("createCertificateAuthorityRequest `template` cannot be nil")
	case req.Lifetime == 0:
		return nil, errors.New("createCertificateAuthorityRequest `lifetime` cannot be 0")
	case req.Type == apiv1.IntermediateCA && req.Parent == nil:
		return nil, errors.New("createCertificateAuthorityRequest `parent` cannot be nil")
	case req.Type == apiv1.IntermediateCA && req.Parent.Certificate == nil:
		return nil, errors.New("createCertificateAuthorityRequest `parent.template` cannot be nil")
	case req.Type == apiv1.IntermediateCA && req.Parent.Signer == nil:
		return nil, errors.New("createCertificateAuthorityRequest `parent.signer` cannot be nil")
	}

	key, err := c.createKey(req.CreateKey)
	if err != nil {
		return nil, err
	}

	signer, err := c.createSigner(&key.CreateSignerRequest)
	if err != nil {
		return nil, err
	}

	t := now()
	if req.Template.NotBefore.IsZero() {
		req.Template.NotBefore = t.Add(-1 * req.Backdate)
	}
	if req.Template.NotAfter.IsZero() {
		req.Template.NotAfter = t.Add(req.Lifetime)
	}

	var cert *x509.Certificate
	switch req.Type {
	case apiv1.RootCA:
		cert, err = createCertificate(req.Template, req.Template, signer.Public(), signer)
		if err != nil {
			return nil, err
		}
	case apiv1.IntermediateCA:
		cert, err = createCertificate(req.Template, req.Parent.Certificate, signer.Public(), req.Parent.Signer)
		if err != nil {
			return nil, err
		}
	default:
		return nil, errors.Errorf("createCertificateAuthorityRequest `type=%d' is invalid or not supported", req.Type)
	}

	// Add the parent
	var chain []*x509.Certificate
	if req.Parent != nil {
		chain = append(chain, req.Parent.Certificate)
		chain = append(chain, req.Parent.CertificateChain...)
	}

	return &apiv1.CreateCertificateAuthorityResponse{
		Name:             cert.Subject.CommonName,
		Certificate:      cert,
		CertificateChain: chain,
		KeyName:          key.Name,
		PublicKey:        key.PublicKey,
		PrivateKey:       key.PrivateKey,
		Signer:           signer,
	}, nil
}

// initializeKeyManager initializes the default key manager if was not given.
func (c *SoftCAS) initializeKeyManager() (err error) {
	if c.KeyManager == nil {
		c.KeyManager, err = kms.New(context.Background(), kmsapi.Options{
			Type: string(kmsapi.DefaultKMS),
		})
	}
	return
}

// getCertSigner returns the certificate chain and signer to use.
func (c *SoftCAS) getCertSigner() ([]*x509.Certificate, crypto.Signer, error) {
	if c.CertificateSigner != nil {
		return c.CertificateSigner()
	}
	return c.CertificateChain, c.Signer, nil

}

// createKey uses the configured kms to create a key.
func (c *SoftCAS) createKey(req *kmsapi.CreateKeyRequest) (*kmsapi.CreateKeyResponse, error) {
	if err := c.initializeKeyManager(); err != nil {
		return nil, err
	}
	if req == nil {
		req = &kmsapi.CreateKeyRequest{
			SignatureAlgorithm: kmsapi.ECDSAWithSHA256,
		}
	}
	return c.KeyManager.CreateKey(req)
}

// createSigner uses the configured kms to create a singer
func (c *SoftCAS) createSigner(req *kmsapi.CreateSignerRequest) (crypto.Signer, error) {
	if err := c.initializeKeyManager(); err != nil {
		return nil, err
	}
	return c.KeyManager.CreateSigner(req)
}

// createCertificate sets the SignatureAlgorithm of the template if necessary
// and calls x509util.CreateCertificate.
func createCertificate(template, parent *x509.Certificate, pub crypto.PublicKey, signer crypto.Signer) (*x509.Certificate, error) {
	// Signers can specify the signature algorithm. This is especially important
	// when x509.CreateCertificate attempts to validate a RSAPSS signature.
	if template.SignatureAlgorithm == 0 {
		if sa, ok := signer.(apiv1.SignatureAlgorithmGetter); ok {
			template.SignatureAlgorithm = sa.SignatureAlgorithm()
		} else if _, ok := parent.PublicKey.(*rsa.PublicKey); ok {
			template.SignatureAlgorithm = parent.SignatureAlgorithm
		}
	}
	return x509util.CreateCertificate(template, parent, pub, signer)
}<|MERGE_RESOLUTION|>--- conflicted
+++ resolved
@@ -3,11 +3,8 @@
 import (
 	"context"
 	"crypto"
-<<<<<<< HEAD
+	"crypto/rsa"
 	"crypto/rand"
-=======
-	"crypto/rsa"
->>>>>>> ffe7c00a
 	"crypto/x509"
 	"time"
 
