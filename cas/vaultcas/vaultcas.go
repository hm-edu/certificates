--- conflicted
+++ resolved
@@ -161,13 +161,8 @@
 
 // RenewCertificate will always return a non-implemented error as renewals
 // are not supported yet.
-<<<<<<< HEAD
 func (v *VaultCAS) RenewCertificate(_ context.Context, req *apiv1.RenewCertificateRequest) (*apiv1.RenewCertificateResponse, error) {
-	return nil, apiv1.ErrNotImplemented{Message: "vaultCAS does not support renewals"}
-=======
-func (v *VaultCAS) RenewCertificate(req *apiv1.RenewCertificateRequest) (*apiv1.RenewCertificateResponse, error) {
 	return nil, apiv1.NotImplementedError{Message: "vaultCAS does not support renewals"}
->>>>>>> d46c5b2f
 }
 
 // RevokeCertificate revokes a certificate by serial number.
