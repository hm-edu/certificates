--- conflicted
+++ resolved
@@ -26,7 +26,6 @@
 	"google.golang.org/grpc"
 )
 
-<<<<<<< HEAD
 type MockClient struct {
 	Missing []string
 }
@@ -37,7 +36,8 @@
 
 func (c *MockClient) ResolveAccountId(ctx context.Context, in *pb.ResolveAccountIdRequest, opts ...grpc.CallOption) (*pb.ResolveAccountIdResponse, error) { //nolint
 	return nil, nil
-=======
+}
+
 type mockClient struct {
 	get       func(url string) (*http.Response, error)
 	lookupTxt func(name string) ([]string, error)
@@ -59,7 +59,6 @@
 	mustAuthority = func(ctx context.Context) acme.CertificateAuthority {
 		return a
 	}
->>>>>>> 911cec21
 }
 
 func TestHandler_GetNonce(t *testing.T) {
@@ -100,12 +99,6 @@
 	}
 	var tests = map[string]func(t *testing.T) test{
 		"fail/no-provisioner": func(t *testing.T) test {
-<<<<<<< HEAD
-			baseURL := &url.URL{Scheme: "https", Host: "test.ca.smallstep.com"}
-			ctx := context.WithValue(context.Background(), ProvisionerContextKey, nil)
-			ctx = context.WithValue(ctx, baseURLContextKey, baseURL)
-=======
->>>>>>> 911cec21
 			return test{
 				ctx:        context.Background(),
 				statusCode: 500,
@@ -113,17 +106,7 @@
 			}
 		},
 		"fail/different-provisioner": func(t *testing.T) test {
-<<<<<<< HEAD
-			prov := &provisioner.SCEP{
-				Type: "SCEP",
-				Name: "test@scep-<test>provisioner.com",
-			}
-			baseURL := &url.URL{Scheme: "https", Host: "test.ca.smallstep.com"}
-			ctx := context.WithValue(context.Background(), ProvisionerContextKey, prov)
-			ctx = context.WithValue(ctx, baseURLContextKey, baseURL)
-=======
 			ctx := acme.NewProvisionerContext(context.Background(), &fakeProvisioner{})
->>>>>>> 911cec21
 			return test{
 				ctx:        ctx,
 				statusCode: 500,
@@ -134,12 +117,7 @@
 			prov := newProv()
 			provName := url.PathEscape(prov.GetName())
 			baseURL := &url.URL{Scheme: "https", Host: "test.ca.smallstep.com"}
-<<<<<<< HEAD
-			ctx := context.WithValue(context.Background(), ProvisionerContextKey, prov)
-			ctx = context.WithValue(ctx, baseURLContextKey, baseURL)
-=======
-			ctx := acme.NewProvisionerContext(context.Background(), prov)
->>>>>>> 911cec21
+			ctx := acme.NewProvisionerContext(context.Background(), prov)
 			expDir := Directory{
 				NewNonce:   fmt.Sprintf("%s/acme/%s/new-nonce", baseURL.String(), provName),
 				NewAccount: fmt.Sprintf("%s/acme/%s/new-account", baseURL.String(), provName),
@@ -158,12 +136,7 @@
 			prov.RequireEAB = true
 			provName := url.PathEscape(prov.GetName())
 			baseURL := &url.URL{Scheme: "https", Host: "test.ca.smallstep.com"}
-<<<<<<< HEAD
-			ctx := context.WithValue(context.Background(), ProvisionerContextKey, prov)
-			ctx = context.WithValue(ctx, baseURLContextKey, baseURL)
-=======
-			ctx := acme.NewProvisionerContext(context.Background(), prov)
->>>>>>> 911cec21
+			ctx := acme.NewProvisionerContext(context.Background(), prov)
 			expDir := Directory{
 				NewNonce:   fmt.Sprintf("%s/acme/%s/new-nonce", baseURL.String(), provName),
 				NewAccount: fmt.Sprintf("%s/acme/%s/new-account", baseURL.String(), provName),
@@ -273,13 +246,8 @@
 			}
 		},
 		"fail/nil-account": func(t *testing.T) test {
-<<<<<<< HEAD
-			ctx := context.WithValue(context.Background(), ProvisionerContextKey, prov)
+			ctx := acme.NewProvisionerContext(context.Background(), prov)
 			ctx = context.WithValue(ctx, AccContextKey, nil)
-=======
-			ctx := acme.NewProvisionerContext(context.Background(), prov)
-			ctx = context.WithValue(ctx, accContextKey, nil)
->>>>>>> 911cec21
 			return test{
 				db:         &acme.MockDB{},
 				ctx:        ctx,
@@ -344,13 +312,8 @@
 		},
 		"ok": func(t *testing.T) test {
 			acc := &acme.Account{ID: "accID"}
-<<<<<<< HEAD
-			ctx := context.WithValue(context.Background(), ProvisionerContextKey, prov)
+			ctx := acme.NewProvisionerContext(context.Background(), prov)
 			ctx = context.WithValue(ctx, AccContextKey, acc)
-=======
-			ctx := acme.NewProvisionerContext(context.Background(), prov)
-			ctx = context.WithValue(ctx, accContextKey, acc)
->>>>>>> 911cec21
 			ctx = context.WithValue(ctx, chi.RouteCtxKey, chiCtx)
 			return test{
 				db: &acme.MockDB{
@@ -571,12 +534,8 @@
 		},
 		"fail/nil-account": func(t *testing.T) test {
 			return test{
-<<<<<<< HEAD
+				db:         &acme.MockDB{},
 				ctx:        context.WithValue(context.Background(), AccContextKey, nil),
-=======
-				db:         &acme.MockDB{},
-				ctx:        context.WithValue(context.Background(), accContextKey, nil),
->>>>>>> 911cec21
 				statusCode: 400,
 				err:        acme.NewError(acme.ErrorAccountDoesNotExistType, "account does not exist"),
 			}
@@ -593,13 +552,8 @@
 		},
 		"fail/nil-payload": func(t *testing.T) test {
 			acc := &acme.Account{ID: "accID"}
-<<<<<<< HEAD
-			ctx := context.WithValue(context.Background(), ProvisionerContextKey, prov)
+			ctx := acme.NewProvisionerContext(context.Background(), prov)
 			ctx = context.WithValue(ctx, AccContextKey, acc)
-=======
-			ctx := acme.NewProvisionerContext(context.Background(), prov)
-			ctx = context.WithValue(ctx, accContextKey, acc)
->>>>>>> 911cec21
 			ctx = context.WithValue(ctx, payloadContextKey, nil)
 			return test{
 				db:         &acme.MockDB{},
@@ -610,13 +564,8 @@
 		},
 		"fail/db.GetChallenge-error": func(t *testing.T) test {
 			acc := &acme.Account{ID: "accID"}
-<<<<<<< HEAD
-			ctx := context.WithValue(context.Background(), ProvisionerContextKey, prov)
+			ctx := acme.NewProvisionerContext(context.Background(), prov)
 			ctx = context.WithValue(ctx, AccContextKey, acc)
-=======
-			ctx := acme.NewProvisionerContext(context.Background(), prov)
-			ctx = context.WithValue(ctx, accContextKey, acc)
->>>>>>> 911cec21
 			ctx = context.WithValue(ctx, payloadContextKey, &payloadInfo{isEmptyJSON: true})
 			ctx = context.WithValue(ctx, chi.RouteCtxKey, chiCtx)
 			return test{
@@ -634,13 +583,8 @@
 		},
 		"fail/account-id-mismatch": func(t *testing.T) test {
 			acc := &acme.Account{ID: "accID"}
-<<<<<<< HEAD
-			ctx := context.WithValue(context.Background(), ProvisionerContextKey, prov)
+			ctx := acme.NewProvisionerContext(context.Background(), prov)
 			ctx = context.WithValue(ctx, AccContextKey, acc)
-=======
-			ctx := acme.NewProvisionerContext(context.Background(), prov)
-			ctx = context.WithValue(ctx, accContextKey, acc)
->>>>>>> 911cec21
 			ctx = context.WithValue(ctx, payloadContextKey, &payloadInfo{isEmptyJSON: true})
 			ctx = context.WithValue(ctx, chi.RouteCtxKey, chiCtx)
 			return test{
@@ -658,13 +602,8 @@
 		},
 		"fail/no-jwk": func(t *testing.T) test {
 			acc := &acme.Account{ID: "accID"}
-<<<<<<< HEAD
-			ctx := context.WithValue(context.Background(), ProvisionerContextKey, prov)
+			ctx := acme.NewProvisionerContext(context.Background(), prov)
 			ctx = context.WithValue(ctx, AccContextKey, acc)
-=======
-			ctx := acme.NewProvisionerContext(context.Background(), prov)
-			ctx = context.WithValue(ctx, accContextKey, acc)
->>>>>>> 911cec21
 			ctx = context.WithValue(ctx, payloadContextKey, &payloadInfo{isEmptyJSON: true})
 			ctx = context.WithValue(ctx, chi.RouteCtxKey, chiCtx)
 			return test{
@@ -682,13 +621,8 @@
 		},
 		"fail/nil-jwk": func(t *testing.T) test {
 			acc := &acme.Account{ID: "accID"}
-<<<<<<< HEAD
-			ctx := context.WithValue(context.Background(), ProvisionerContextKey, prov)
+			ctx := acme.NewProvisionerContext(context.Background(), prov)
 			ctx = context.WithValue(ctx, AccContextKey, acc)
-=======
-			ctx := acme.NewProvisionerContext(context.Background(), prov)
-			ctx = context.WithValue(ctx, accContextKey, acc)
->>>>>>> 911cec21
 			ctx = context.WithValue(ctx, payloadContextKey, &payloadInfo{isEmptyJSON: true})
 			ctx = context.WithValue(ctx, jwkContextKey, nil)
 			ctx = context.WithValue(ctx, chi.RouteCtxKey, chiCtx)
@@ -707,13 +641,8 @@
 		},
 		"fail/validate-challenge-error": func(t *testing.T) test {
 			acc := &acme.Account{ID: "accID"}
-<<<<<<< HEAD
-			ctx := context.WithValue(context.Background(), ProvisionerContextKey, prov)
+			ctx := acme.NewProvisionerContext(context.Background(), prov)
 			ctx = context.WithValue(ctx, AccContextKey, acc)
-=======
-			ctx := acme.NewProvisionerContext(context.Background(), prov)
-			ctx = context.WithValue(ctx, accContextKey, acc)
->>>>>>> 911cec21
 			ctx = context.WithValue(ctx, payloadContextKey, &payloadInfo{isEmptyJSON: true})
 			_jwk, err := jose.GenerateJWK("EC", "P-256", "ES256", "sig", "", 0)
 			assert.FatalError(t, err)
@@ -752,13 +681,8 @@
 		},
 		"ok": func(t *testing.T) test {
 			acc := &acme.Account{ID: "accID"}
-<<<<<<< HEAD
-			ctx := context.WithValue(context.Background(), ProvisionerContextKey, prov)
+			ctx := acme.NewProvisionerContext(context.Background(), prov)
 			ctx = context.WithValue(ctx, AccContextKey, acc)
-=======
-			ctx := acme.NewProvisionerContext(context.Background(), prov)
-			ctx = context.WithValue(ctx, accContextKey, acc)
->>>>>>> 911cec21
 			ctx = context.WithValue(ctx, payloadContextKey, &payloadInfo{isEmptyJSON: true})
 			_jwk, err := jose.GenerateJWK("EC", "P-256", "ES256", "sig", "", 0)
 			assert.FatalError(t, err)
