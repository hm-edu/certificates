--- conflicted
+++ resolved
@@ -116,13 +116,8 @@
 	}
 	var tests = map[string]func(t *testing.T) test{
 		"ok": func(t *testing.T) test {
-<<<<<<< HEAD
-			ctx := context.WithValue(context.Background(), ProvisionerContextKey, prov)
-			ctx = context.WithValue(ctx, baseURLContextKey, baseURL)
-=======
 			ctx := acme.NewProvisionerContext(context.Background(), prov)
 			ctx = acme.NewLinkerContext(ctx, acme.NewLinker("test.ca.smallstep.com", "acme"))
->>>>>>> 911cec21
 			return test{
 				ctx:        ctx,
 				link:       fmt.Sprintf("%s/acme/%s/directory", baseURL.String(), provName),
@@ -187,11 +182,7 @@
 		"fail/general-bad-content-type": func(t *testing.T) test {
 			return test{
 				url:         u,
-<<<<<<< HEAD
-				ctx:         context.WithValue(context.Background(), ProvisionerContextKey, prov),
-=======
 				ctx:         acme.NewProvisionerContext(context.Background(), prov),
->>>>>>> 911cec21
 				contentType: "foo",
 				statusCode:  400,
 				err:         acme.NewError(acme.ErrorMalformedType, "expected content-type to be in [application/jose+json], but got foo"),
@@ -199,14 +190,7 @@
 		},
 		"fail/certificate-bad-content-type": func(t *testing.T) test {
 			return test{
-<<<<<<< HEAD
-				h: Handler{
-					linker: NewLinker("dns", "acme"),
-				},
-				ctx:         context.WithValue(context.Background(), ProvisionerContextKey, prov),
-=======
 				ctx:         acme.NewProvisionerContext(context.Background(), prov),
->>>>>>> 911cec21
 				contentType: "foo",
 				statusCode:  400,
 				err:         acme.NewError(acme.ErrorMalformedType, "expected content-type to be in [application/jose+json application/pkix-cert application/pkcs7-mime], but got foo"),
@@ -214,56 +198,28 @@
 		},
 		"ok": func(t *testing.T) test {
 			return test{
-<<<<<<< HEAD
-				h: Handler{
-					linker: NewLinker("dns", "acme"),
-				},
-				ctx:         context.WithValue(context.Background(), ProvisionerContextKey, prov),
-=======
 				ctx:         acme.NewProvisionerContext(context.Background(), prov),
->>>>>>> 911cec21
 				contentType: "application/jose+json",
 				statusCode:  200,
 			}
 		},
 		"ok/certificate/pkix-cert": func(t *testing.T) test {
 			return test{
-<<<<<<< HEAD
-				h: Handler{
-					linker: NewLinker("dns", "acme"),
-				},
-				ctx:         context.WithValue(context.Background(), ProvisionerContextKey, prov),
-=======
 				ctx:         acme.NewProvisionerContext(context.Background(), prov),
->>>>>>> 911cec21
 				contentType: "application/pkix-cert",
 				statusCode:  200,
 			}
 		},
 		"ok/certificate/jose+json": func(t *testing.T) test {
 			return test{
-<<<<<<< HEAD
-				h: Handler{
-					linker: NewLinker("dns", "acme"),
-				},
-				ctx:         context.WithValue(context.Background(), ProvisionerContextKey, prov),
-=======
 				ctx:         acme.NewProvisionerContext(context.Background(), prov),
->>>>>>> 911cec21
 				contentType: "application/jose+json",
 				statusCode:  200,
 			}
 		},
 		"ok/certificate/pkcs7-mime": func(t *testing.T) test {
 			return test{
-<<<<<<< HEAD
-				h: Handler{
-					linker: NewLinker("dns", "acme"),
-				},
-				ctx:         context.WithValue(context.Background(), ProvisionerContextKey, prov),
-=======
 				ctx:         acme.NewProvisionerContext(context.Background(), prov),
->>>>>>> 911cec21
 				contentType: "application/pkcs7-mime",
 				statusCode:  200,
 			}
@@ -697,23 +653,15 @@
 	var tests = map[string]func(t *testing.T) test{
 		"fail/no-jws": func(t *testing.T) test {
 			return test{
-<<<<<<< HEAD
-				ctx:        context.WithValue(context.Background(), ProvisionerContextKey, prov),
-=======
 				db:         &acme.MockDB{},
 				linker:     acme.NewLinker("test.ca.smallstep.com", "acme"),
 				ctx:        acme.NewProvisionerContext(context.Background(), prov),
->>>>>>> 911cec21
 				statusCode: 500,
 				err:        acme.NewErrorISE("jws expected in request context"),
 			}
 		},
 		"fail/nil-jws": func(t *testing.T) test {
-<<<<<<< HEAD
-			ctx := context.WithValue(context.Background(), ProvisionerContextKey, prov)
-=======
-			ctx := acme.NewProvisionerContext(context.Background(), prov)
->>>>>>> 911cec21
+			ctx := acme.NewProvisionerContext(context.Background(), prov)
 			ctx = context.WithValue(ctx, jwsContextKey, nil)
 			return test{
 				db:         &acme.MockDB{},
@@ -731,11 +679,7 @@
 			assert.FatalError(t, err)
 			_jws, err := _signer.Sign([]byte("baz"))
 			assert.FatalError(t, err)
-<<<<<<< HEAD
-			ctx := context.WithValue(context.Background(), ProvisionerContextKey, prov)
-=======
-			ctx := acme.NewProvisionerContext(context.Background(), prov)
->>>>>>> 911cec21
+			ctx := acme.NewProvisionerContext(context.Background(), prov)
 			ctx = context.WithValue(ctx, jwsContextKey, _jws)
 			return test{
 				db:         &acme.MockDB{},
@@ -759,11 +703,7 @@
 			assert.FatalError(t, err)
 			_parsed, err := jose.ParseJWS(_raw)
 			assert.FatalError(t, err)
-<<<<<<< HEAD
-			ctx := context.WithValue(context.Background(), ProvisionerContextKey, prov)
-=======
-			ctx := acme.NewProvisionerContext(context.Background(), prov)
->>>>>>> 911cec21
+			ctx := acme.NewProvisionerContext(context.Background(), prov)
 			ctx = context.WithValue(ctx, jwsContextKey, _parsed)
 			return test{
 				db:         &acme.MockDB{},
@@ -774,11 +714,7 @@
 			}
 		},
 		"fail/account-not-found": func(t *testing.T) test {
-<<<<<<< HEAD
-			ctx := context.WithValue(context.Background(), ProvisionerContextKey, prov)
-=======
-			ctx := acme.NewProvisionerContext(context.Background(), prov)
->>>>>>> 911cec21
+			ctx := acme.NewProvisionerContext(context.Background(), prov)
 			ctx = context.WithValue(ctx, jwsContextKey, parsedJWS)
 			return test{
 				linker: acme.NewLinker("test.ca.smallstep.com", "acme"),
@@ -794,11 +730,7 @@
 			}
 		},
 		"fail/GetAccount-error": func(t *testing.T) test {
-<<<<<<< HEAD
-			ctx := context.WithValue(context.Background(), ProvisionerContextKey, prov)
-=======
-			ctx := acme.NewProvisionerContext(context.Background(), prov)
->>>>>>> 911cec21
+			ctx := acme.NewProvisionerContext(context.Background(), prov)
 			ctx = context.WithValue(ctx, jwsContextKey, parsedJWS)
 			return test{
 				linker: acme.NewLinker("test.ca.smallstep.com", "acme"),
@@ -815,11 +747,7 @@
 		},
 		"fail/account-not-valid": func(t *testing.T) test {
 			acc := &acme.Account{Status: "deactivated"}
-<<<<<<< HEAD
-			ctx := context.WithValue(context.Background(), ProvisionerContextKey, prov)
-=======
-			ctx := acme.NewProvisionerContext(context.Background(), prov)
->>>>>>> 911cec21
+			ctx := acme.NewProvisionerContext(context.Background(), prov)
 			ctx = context.WithValue(ctx, jwsContextKey, parsedJWS)
 			return test{
 				linker: acme.NewLinker("test.ca.smallstep.com", "acme"),
@@ -836,11 +764,7 @@
 		},
 		"ok": func(t *testing.T) test {
 			acc := &acme.Account{Status: "valid", Key: jwk}
-<<<<<<< HEAD
-			ctx := context.WithValue(context.Background(), ProvisionerContextKey, prov)
-=======
-			ctx := acme.NewProvisionerContext(context.Background(), prov)
->>>>>>> 911cec21
+			ctx := acme.NewProvisionerContext(context.Background(), prov)
 			ctx = context.WithValue(ctx, jwsContextKey, parsedJWS)
 			return test{
 				linker: acme.NewLinker("test.ca.smallstep.com", "acme"),
@@ -931,22 +855,14 @@
 	var tests = map[string]func(t *testing.T) test{
 		"fail/no-jws": func(t *testing.T) test {
 			return test{
-<<<<<<< HEAD
-				ctx:        context.WithValue(context.Background(), ProvisionerContextKey, prov),
-=======
 				db:         &acme.MockDB{},
 				ctx:        acme.NewProvisionerContext(context.Background(), prov),
->>>>>>> 911cec21
 				statusCode: 500,
 				err:        acme.NewErrorISE("jws expected in request context"),
 			}
 		},
 		"fail/nil-jws": func(t *testing.T) test {
-<<<<<<< HEAD
-			ctx := context.WithValue(context.Background(), ProvisionerContextKey, prov)
-=======
-			ctx := acme.NewProvisionerContext(context.Background(), prov)
->>>>>>> 911cec21
+			ctx := acme.NewProvisionerContext(context.Background(), prov)
 			ctx = context.WithValue(ctx, jwsContextKey, nil)
 			return test{
 				db:         &acme.MockDB{},
@@ -965,11 +881,7 @@
 					},
 				},
 			}
-<<<<<<< HEAD
-			ctx := context.WithValue(context.Background(), ProvisionerContextKey, prov)
-=======
-			ctx := acme.NewProvisionerContext(context.Background(), prov)
->>>>>>> 911cec21
+			ctx := acme.NewProvisionerContext(context.Background(), prov)
 			ctx = context.WithValue(ctx, jwsContextKey, _jws)
 			return test{
 				db:         &acme.MockDB{},
@@ -988,11 +900,7 @@
 					},
 				},
 			}
-<<<<<<< HEAD
-			ctx := context.WithValue(context.Background(), ProvisionerContextKey, prov)
-=======
-			ctx := acme.NewProvisionerContext(context.Background(), prov)
->>>>>>> 911cec21
+			ctx := acme.NewProvisionerContext(context.Background(), prov)
 			ctx = context.WithValue(ctx, jwsContextKey, _jws)
 			return test{
 				db:         &acme.MockDB{},
@@ -1002,11 +910,7 @@
 			}
 		},
 		"fail/GetAccountByKey-error": func(t *testing.T) test {
-<<<<<<< HEAD
-			ctx := context.WithValue(context.Background(), ProvisionerContextKey, prov)
-=======
-			ctx := acme.NewProvisionerContext(context.Background(), prov)
->>>>>>> 911cec21
+			ctx := acme.NewProvisionerContext(context.Background(), prov)
 			ctx = context.WithValue(ctx, jwsContextKey, parsedJWS)
 			return test{
 				ctx: ctx,
@@ -1022,11 +926,7 @@
 		},
 		"fail/account-not-valid": func(t *testing.T) test {
 			acc := &acme.Account{Status: "deactivated"}
-<<<<<<< HEAD
-			ctx := context.WithValue(context.Background(), ProvisionerContextKey, prov)
-=======
-			ctx := acme.NewProvisionerContext(context.Background(), prov)
->>>>>>> 911cec21
+			ctx := acme.NewProvisionerContext(context.Background(), prov)
 			ctx = context.WithValue(ctx, jwsContextKey, parsedJWS)
 			return test{
 				ctx: ctx,
@@ -1042,11 +942,7 @@
 		},
 		"ok": func(t *testing.T) test {
 			acc := &acme.Account{Status: "valid"}
-<<<<<<< HEAD
-			ctx := context.WithValue(context.Background(), ProvisionerContextKey, prov)
-=======
-			ctx := acme.NewProvisionerContext(context.Background(), prov)
->>>>>>> 911cec21
+			ctx := acme.NewProvisionerContext(context.Background(), prov)
 			ctx = context.WithValue(ctx, jwsContextKey, parsedJWS)
 			return test{
 				ctx: ctx,
@@ -1069,11 +965,7 @@
 			}
 		},
 		"ok/no-account": func(t *testing.T) test {
-<<<<<<< HEAD
-			ctx := context.WithValue(context.Background(), ProvisionerContextKey, prov)
-=======
-			ctx := acme.NewProvisionerContext(context.Background(), prov)
->>>>>>> 911cec21
+			ctx := acme.NewProvisionerContext(context.Background(), prov)
 			ctx = context.WithValue(ctx, jwsContextKey, parsedJWS)
 			return test{
 				ctx: ctx,
@@ -1635,12 +1527,7 @@
 			parsedJWS, err := jose.ParseJWS(raw)
 			assert.FatalError(t, err)
 			acc := &acme.Account{ID: "accID", Key: jwk, Status: "valid"}
-<<<<<<< HEAD
-			ctx := context.WithValue(context.Background(), ProvisionerContextKey, prov)
-			ctx = context.WithValue(ctx, baseURLContextKey, baseURL)
-=======
-			ctx := acme.NewProvisionerContext(context.Background(), prov)
->>>>>>> 911cec21
+			ctx := acme.NewProvisionerContext(context.Background(), prov)
 			ctx = context.WithValue(ctx, jwsContextKey, parsedJWS)
 			return test{
 				linker: acme.NewLinker("test.ca.smallstep.com", "acme"),
@@ -1706,12 +1593,7 @@
 	}
 	var tests = map[string]func(t *testing.T) test{
 		"fail/error": func(t *testing.T) test {
-<<<<<<< HEAD
-			ctx := context.WithValue(context.Background(), ProvisionerContextKey, prov)
-			ctx = context.WithValue(ctx, baseURLContextKey, baseURL)
-=======
-			ctx := acme.NewProvisionerContext(context.Background(), prov)
->>>>>>> 911cec21
+			ctx := acme.NewProvisionerContext(context.Background(), prov)
 			return test{
 				linker:               acme.NewLinker("dns", "acme"),
 				ctx:                  ctx,
@@ -1724,12 +1606,7 @@
 			}
 		},
 		"fail/prerequisites-nok": func(t *testing.T) test {
-<<<<<<< HEAD
-			ctx := context.WithValue(context.Background(), ProvisionerContextKey, prov)
-			ctx = context.WithValue(ctx, baseURLContextKey, baseURL)
-=======
-			ctx := acme.NewProvisionerContext(context.Background(), prov)
->>>>>>> 911cec21
+			ctx := acme.NewProvisionerContext(context.Background(), prov)
 			return test{
 				linker:               acme.NewLinker("dns", "acme"),
 				ctx:                  ctx,
@@ -1742,12 +1619,7 @@
 			}
 		},
 		"ok": func(t *testing.T) test {
-<<<<<<< HEAD
-			ctx := context.WithValue(context.Background(), ProvisionerContextKey, prov)
-			ctx = context.WithValue(ctx, baseURLContextKey, baseURL)
-=======
-			ctx := acme.NewProvisionerContext(context.Background(), prov)
->>>>>>> 911cec21
+			ctx := acme.NewProvisionerContext(context.Background(), prov)
 			return test{
 				linker:               acme.NewLinker("dns", "acme"),
 				ctx:                  ctx,
