package api

import (
	"context"
	"crypto/rsa"
	"errors"
	"io"
	"net/http"
	"net/url"
	"strings"

	"go.step.sm/crypto/jose"
	"go.step.sm/crypto/keyutil"

	"github.com/smallstep/certificates/acme"
	"github.com/smallstep/certificates/api/render"
	"github.com/smallstep/certificates/authority/provisioner"
	"github.com/smallstep/certificates/logging"
	"github.com/smallstep/nosql"
)

type nextHTTP = func(http.ResponseWriter, *http.Request)

func logNonce(w http.ResponseWriter, nonce string) {
	if rl, ok := w.(logging.ResponseLogger); ok {
		m := map[string]interface{}{
			"nonce": nonce,
		}
		rl.WithFields(m)
	}
}

// addNonce is a middleware that adds a nonce to the response header.
func addNonce(next nextHTTP) nextHTTP {
	return func(w http.ResponseWriter, r *http.Request) {
		db := acme.MustDatabaseFromContext(r.Context())
		nonce, err := db.CreateNonce(r.Context())
		if err != nil {
			render.Error(w, err)
			return
		}
		w.Header().Set("Replay-Nonce", string(nonce))
		w.Header().Set("Cache-Control", "no-store")
		logNonce(w, string(nonce))
		next(w, r)
	}
}

// addDirLink is a middleware that adds a 'Link' response reader with the
// directory index url.
func addDirLink(next nextHTTP) nextHTTP {
	return func(w http.ResponseWriter, r *http.Request) {
		ctx := r.Context()
		linker := acme.MustLinkerFromContext(ctx)

		w.Header().Add("Link", link(linker.GetLink(ctx, acme.DirectoryLinkType), "index"))
		next(w, r)
	}
}

// verifyContentType is a middleware that verifies that content type is
// application/jose+json.
func verifyContentType(next nextHTTP) nextHTTP {
	return func(w http.ResponseWriter, r *http.Request) {
		p, err := provisionerFromContext(r.Context())
		if err != nil {
			render.Error(w, err)
			return
		}

		u := &url.URL{
			Path: acme.GetUnescapedPathSuffix(acme.CertificateLinkType, p.GetName(), ""),
		}

		var expected []string
		if strings.Contains(r.URL.String(), u.EscapedPath()) {
			// GET /certificate requests allow a greater range of content types.
			expected = []string{"application/jose+json", "application/pkix-cert", "application/pkcs7-mime"}
		} else {
			// By default every request should have content-type applictaion/jose+json.
			expected = []string{"application/jose+json"}
		}

		ct := r.Header.Get("Content-Type")
		for _, e := range expected {
			if ct == e {
				next(w, r)
				return
			}
		}
		render.Error(w, acme.NewError(acme.ErrorMalformedType,
			"expected content-type to be in %s, but got %s", expected, ct))
	}
}

// parseJWS is a middleware that parses a request body into a JSONWebSignature struct.
func parseJWS(next nextHTTP) nextHTTP {
	return func(w http.ResponseWriter, r *http.Request) {
		body, err := io.ReadAll(r.Body)
		if err != nil {
			render.Error(w, acme.WrapErrorISE(err, "failed to read request body"))
			return
		}
		jws, err := jose.ParseJWS(string(body))
		if err != nil {
			render.Error(w, acme.WrapError(acme.ErrorMalformedType, err, "failed to parse JWS from request body"))
			return
		}
		ctx := context.WithValue(r.Context(), jwsContextKey, jws)
		next(w, r.WithContext(ctx))
	}
}

// validateJWS checks the request body for to verify that it meets ACME
// requirements for a JWS.
//
// The JWS MUST NOT have multiple signatures
// The JWS Unencoded Payload Option [RFC7797] MUST NOT be used
// The JWS Unprotected Header [RFC7515] MUST NOT be used
// The JWS Payload MUST NOT be detached
// The JWS Protected Header MUST include the following fields:
//   * “alg” (Algorithm)
//     * This field MUST NOT contain “none” or a Message Authentication Code
//       (MAC) algorithm (e.g. one in which the algorithm registry description
//       mentions MAC/HMAC).
//   * “nonce” (defined in Section 6.5)
//   * “url” (defined in Section 6.4)
//   * Either “jwk” (JSON Web Key) or “kid” (Key ID) as specified below<Paste>
func validateJWS(next nextHTTP) nextHTTP {
	return func(w http.ResponseWriter, r *http.Request) {
		ctx := r.Context()
		db := acme.MustDatabaseFromContext(ctx)

		jws, err := jwsFromContext(ctx)
		if err != nil {
			render.Error(w, err)
			return
		}
		if len(jws.Signatures) == 0 {
			render.Error(w, acme.NewError(acme.ErrorMalformedType, "request body does not contain a signature"))
			return
		}
		if len(jws.Signatures) > 1 {
			render.Error(w, acme.NewError(acme.ErrorMalformedType, "request body contains more than one signature"))
			return
		}

		sig := jws.Signatures[0]
		uh := sig.Unprotected
		if len(uh.KeyID) > 0 ||
			uh.JSONWebKey != nil ||
			len(uh.Algorithm) > 0 ||
			len(uh.Nonce) > 0 ||
			len(uh.ExtraHeaders) > 0 {
			render.Error(w, acme.NewError(acme.ErrorMalformedType, "unprotected header must not be used"))
			return
		}
		hdr := sig.Protected
		switch hdr.Algorithm {
		case jose.RS256, jose.RS384, jose.RS512, jose.PS256, jose.PS384, jose.PS512:
			if hdr.JSONWebKey != nil {
				switch k := hdr.JSONWebKey.Key.(type) {
				case *rsa.PublicKey:
					if k.Size() < keyutil.MinRSAKeyBytes {
						render.Error(w, acme.NewError(acme.ErrorMalformedType,
							"rsa keys must be at least %d bits (%d bytes) in size",
							8*keyutil.MinRSAKeyBytes, keyutil.MinRSAKeyBytes))
						return
					}
				default:
					render.Error(w, acme.NewError(acme.ErrorMalformedType,
						"jws key type and algorithm do not match"))
					return
				}
			}
		case jose.ES256, jose.ES384, jose.ES512, jose.EdDSA:
			// we good
		default:
			render.Error(w, acme.NewError(acme.ErrorBadSignatureAlgorithmType, "unsuitable algorithm: %s", hdr.Algorithm))
			return
		}

		// Check the validity/freshness of the Nonce.
		if err := db.DeleteNonce(ctx, acme.Nonce(hdr.Nonce)); err != nil {
			render.Error(w, err)
			return
		}

		// Check that the JWS url matches the requested url.
		jwsURL, ok := hdr.ExtraHeaders["url"].(string)
		if !ok {
			render.Error(w, acme.NewError(acme.ErrorMalformedType, "jws missing url protected header"))
			return
		}
		reqURL := &url.URL{Scheme: "https", Host: r.Host, Path: r.URL.Path}
		if jwsURL != reqURL.String() {
			render.Error(w, acme.NewError(acme.ErrorMalformedType,
				"url header in JWS (%s) does not match request url (%s)", jwsURL, reqURL))
			return
		}

		if hdr.JSONWebKey != nil && len(hdr.KeyID) > 0 {
			render.Error(w, acme.NewError(acme.ErrorMalformedType, "jwk and kid are mutually exclusive"))
			return
		}
		if hdr.JSONWebKey == nil && hdr.KeyID == "" {
			render.Error(w, acme.NewError(acme.ErrorMalformedType, "either jwk or kid must be defined in jws protected header"))
			return
		}
		next(w, r)
	}
}

// extractJWK is a middleware that extracts the JWK from the JWS and saves it
// in the context. Make sure to parse and validate the JWS before running this
// middleware.
func extractJWK(next nextHTTP) nextHTTP {
	return func(w http.ResponseWriter, r *http.Request) {
		ctx := r.Context()
		db := acme.MustDatabaseFromContext(ctx)

		jws, err := jwsFromContext(ctx)
		if err != nil {
			render.Error(w, err)
			return
		}
		jwk := jws.Signatures[0].Protected.JSONWebKey
		if jwk == nil {
			render.Error(w, acme.NewError(acme.ErrorMalformedType, "jwk expected in protected header"))
			return
		}
		if !jwk.Valid() {
			render.Error(w, acme.NewError(acme.ErrorMalformedType, "invalid jwk in protected header"))
			return
		}

		// Overwrite KeyID with the JWK thumbprint.
		jwk.KeyID, err = acme.KeyToID(jwk)
		if err != nil {
			render.Error(w, acme.WrapErrorISE(err, "error getting KeyID from JWK"))
			return
		}

		// Store the JWK in the context.
		ctx = context.WithValue(ctx, jwkContextKey, jwk)

		// Get Account OR continue to generate a new one OR continue Revoke with certificate private key
		acc, err := db.GetAccountByKeyID(ctx, jwk.KeyID)
		switch {
		case errors.Is(err, acme.ErrNotFound):
			// For NewAccount and Revoke requests ...
			break
		case err != nil:
			render.Error(w, err)
			return
		default:
			if !acc.IsValid() {
				render.Error(w, acme.NewError(acme.ErrorUnauthorizedType, "account is not active"))
				return
			}
			ctx = context.WithValue(ctx, AccContextKey, acc)
		}
		next(w, r.WithContext(ctx))
	}
}

<<<<<<< HEAD
// lookupProvisioner loads the provisioner associated with the request.
// Responds 404 if the provisioner does not exist.
func (h *Handler) lookupProvisioner(next nextHTTP) nextHTTP {
	return func(w http.ResponseWriter, r *http.Request) {
		ctx := r.Context()
		nameEscaped := chi.URLParam(r, "provisionerID")
		name, err := url.PathUnescape(nameEscaped)
		if err != nil {
			render.Error(w, acme.WrapErrorISE(err, "error url unescaping provisioner name '%s'", nameEscaped))
			return
		}
		p, err := h.ca.LoadProvisionerByName(name)
		if err != nil {
			render.Error(w, err)
			return
		}
		acmeProv, ok := p.(*provisioner.ACME)
		if !ok {
			render.Error(w, acme.NewError(acme.ErrorAccountDoesNotExistType, "provisioner must be of type ACME"))
			return
		}
		ctx = context.WithValue(ctx, ProvisionerContextKey, acme.Provisioner(acmeProv))
		next(w, r.WithContext(ctx))
	}
}

=======
>>>>>>> 911cec21
// checkPrerequisites checks if all prerequisites for serving ACME
// are met by the CA configuration.
func checkPrerequisites(next nextHTTP) nextHTTP {
	return func(w http.ResponseWriter, r *http.Request) {
		ctx := r.Context()
		// If the function is not set assume that all prerequisites are met.
		checkFunc, ok := acme.PrerequisitesCheckerFromContext(ctx)
		if ok {
			ok, err := checkFunc(ctx)
			if err != nil {
				render.Error(w, acme.WrapErrorISE(err, "error checking acme provisioner prerequisites"))
				return
			}
			if !ok {
				render.Error(w, acme.NewError(acme.ErrorNotImplementedType, "acme provisioner configuration lacks prerequisites"))
				return
			}
		}
		next(w, r)
	}
}

// lookupJWK loads the JWK associated with the acme account referenced by the
// kid parameter of the signed payload.
// Make sure to parse and validate the JWS before running this middleware.
func lookupJWK(next nextHTTP) nextHTTP {
	return func(w http.ResponseWriter, r *http.Request) {
		ctx := r.Context()
		db := acme.MustDatabaseFromContext(ctx)
		linker := acme.MustLinkerFromContext(ctx)

		jws, err := jwsFromContext(ctx)
		if err != nil {
			render.Error(w, err)
			return
		}

		kidPrefix := linker.GetLink(ctx, acme.AccountLinkType, "")
		kid := jws.Signatures[0].Protected.KeyID
		if !strings.HasPrefix(kid, kidPrefix) {
			render.Error(w, acme.NewError(acme.ErrorMalformedType,
				"kid does not have required prefix; expected %s, but got %s",
				kidPrefix, kid))
			return
		}

		accID := strings.TrimPrefix(kid, kidPrefix)
		acc, err := db.GetAccount(ctx, accID)
		switch {
		case nosql.IsErrNotFound(err):
			render.Error(w, acme.NewError(acme.ErrorAccountDoesNotExistType, "account with ID '%s' not found", accID))
			return
		case err != nil:
			render.Error(w, err)
			return
		default:
			if !acc.IsValid() {
				render.Error(w, acme.NewError(acme.ErrorUnauthorizedType, "account is not active"))
				return
			}
			ctx = context.WithValue(ctx, AccContextKey, acc)
			ctx = context.WithValue(ctx, jwkContextKey, acc.Key)
			next(w, r.WithContext(ctx))
			return
		}
	}
}

// extractOrLookupJWK forwards handling to either extractJWK or
// lookupJWK based on the presence of a JWK or a KID, respectively.
func extractOrLookupJWK(next nextHTTP) nextHTTP {
	return func(w http.ResponseWriter, r *http.Request) {
		ctx := r.Context()
		jws, err := jwsFromContext(ctx)
		if err != nil {
			render.Error(w, err)
			return
		}

		// at this point the JWS has already been verified (if correctly configured in middleware),
		// and it can be used to check if a JWK exists. This flow is used when the ACME client
		// signed the payload with a certificate private key.
		if canExtractJWKFrom(jws) {
			extractJWK(next)(w, r)
			return
		}

		// default to looking up the JWK based on KeyID. This flow is used when the ACME client
		// signed the payload with an account private key.
		lookupJWK(next)(w, r)
	}
}

// canExtractJWKFrom checks if the JWS has a JWK that can be extracted
func canExtractJWKFrom(jws *jose.JSONWebSignature) bool {
	if jws == nil {
		return false
	}
	if len(jws.Signatures) == 0 {
		return false
	}
	return jws.Signatures[0].Protected.JSONWebKey != nil
}

// verifyAndExtractJWSPayload extracts the JWK from the JWS and saves it in the context.
// Make sure to parse and validate the JWS before running this middleware.
func verifyAndExtractJWSPayload(next nextHTTP) nextHTTP {
	return func(w http.ResponseWriter, r *http.Request) {
		ctx := r.Context()
		jws, err := jwsFromContext(ctx)
		if err != nil {
			render.Error(w, err)
			return
		}
		jwk, err := jwkFromContext(ctx)
		if err != nil {
			render.Error(w, err)
			return
		}
		if jwk.Algorithm != "" && jwk.Algorithm != jws.Signatures[0].Protected.Algorithm {
			render.Error(w, acme.NewError(acme.ErrorMalformedType, "verifier and signature algorithm do not match"))
			return
		}
		payload, err := jws.Verify(jwk)
		if err != nil {
			render.Error(w, acme.WrapError(acme.ErrorMalformedType, err, "error verifying jws"))
			return
		}
		ctx = context.WithValue(ctx, payloadContextKey, &payloadInfo{
			value:       payload,
			isPostAsGet: len(payload) == 0,
			isEmptyJSON: string(payload) == "{}",
		})
		next(w, r.WithContext(ctx))
	}
}

// isPostAsGet asserts that the request is a PostAsGet (empty JWS payload).
func isPostAsGet(next nextHTTP) nextHTTP {
	return func(w http.ResponseWriter, r *http.Request) {
		payload, err := payloadFromContext(r.Context())
		if err != nil {
			render.Error(w, err)
			return
		}
		if !payload.isPostAsGet {
			render.Error(w, acme.NewError(acme.ErrorMalformedType, "expected POST-as-GET"))
			return
		}
		next(w, r)
	}
}

// ContextKey is the key type for storing and searching for ACME request
// essentials in the context of a request.
type ContextKey string

const (
<<<<<<< HEAD
	// AccContextKey account key
	AccContextKey = ContextKey("acc")
	// baseURLContextKey baseURL key
	baseURLContextKey = ContextKey("baseURL")
=======
	// accContextKey account key
	accContextKey = ContextKey("acc")
>>>>>>> 911cec21
	// jwsContextKey jws key
	jwsContextKey = ContextKey("jws")
	// jwkContextKey jwk key
	jwkContextKey = ContextKey("jwk")
	// payloadContextKey payload key
	payloadContextKey = ContextKey("payload")
<<<<<<< HEAD
	// ProvisionerContextKey provisioner key
	ProvisionerContextKey = ContextKey("provisioner")
=======
>>>>>>> 911cec21
)

// accountFromContext searches the context for an ACME account. Returns the
// account or an error.
func accountFromContext(ctx context.Context) (*acme.Account, error) {
	val, ok := ctx.Value(AccContextKey).(*acme.Account)
	if !ok || val == nil {
		return nil, acme.NewError(acme.ErrorAccountDoesNotExistType, "account not in context")
	}
	return val, nil
}

// jwkFromContext searches the context for a JWK. Returns the JWK or an error.
func jwkFromContext(ctx context.Context) (*jose.JSONWebKey, error) {
	val, ok := ctx.Value(jwkContextKey).(*jose.JSONWebKey)
	if !ok || val == nil {
		return nil, acme.NewErrorISE("jwk expected in request context")
	}
	return val, nil
}

// jwsFromContext searches the context for a JWS. Returns the JWS or an error.
func jwsFromContext(ctx context.Context) (*jose.JSONWebSignature, error) {
	val, ok := ctx.Value(jwsContextKey).(*jose.JSONWebSignature)
	if !ok || val == nil {
		return nil, acme.NewErrorISE("jws expected in request context")
	}
	return val, nil
}

// provisionerFromContext searches the context for a provisioner. Returns the
// provisioner or an error.
func provisionerFromContext(ctx context.Context) (acme.Provisioner, error) {
<<<<<<< HEAD
	val := ctx.Value(ProvisionerContextKey)
	if val == nil {
=======
	p, ok := acme.ProvisionerFromContext(ctx)
	if !ok || p == nil {
>>>>>>> 911cec21
		return nil, acme.NewErrorISE("provisioner expected in request context")
	}
	return p, nil
}

// acmeProvisionerFromContext searches the context for an ACME provisioner. Returns
// pointer to an ACME provisioner or an error.
func acmeProvisionerFromContext(ctx context.Context) (*provisioner.ACME, error) {
	p, err := provisionerFromContext(ctx)
	if err != nil {
		return nil, err
	}
	ap, ok := p.(*provisioner.ACME)
	if !ok {
		return nil, acme.NewErrorISE("provisioner in context is not an ACME provisioner")
	}

	return ap, nil
}

// payloadFromContext searches the context for a payload. Returns the payload
// or an error.
func payloadFromContext(ctx context.Context) (*payloadInfo, error) {
	val, ok := ctx.Value(payloadContextKey).(*payloadInfo)
	if !ok || val == nil {
		return nil, acme.NewErrorISE("payload expected in request context")
	}
	return val, nil
}<|MERGE_RESOLUTION|>--- conflicted
+++ resolved
@@ -264,35 +264,6 @@
 	}
 }
 
-<<<<<<< HEAD
-// lookupProvisioner loads the provisioner associated with the request.
-// Responds 404 if the provisioner does not exist.
-func (h *Handler) lookupProvisioner(next nextHTTP) nextHTTP {
-	return func(w http.ResponseWriter, r *http.Request) {
-		ctx := r.Context()
-		nameEscaped := chi.URLParam(r, "provisionerID")
-		name, err := url.PathUnescape(nameEscaped)
-		if err != nil {
-			render.Error(w, acme.WrapErrorISE(err, "error url unescaping provisioner name '%s'", nameEscaped))
-			return
-		}
-		p, err := h.ca.LoadProvisionerByName(name)
-		if err != nil {
-			render.Error(w, err)
-			return
-		}
-		acmeProv, ok := p.(*provisioner.ACME)
-		if !ok {
-			render.Error(w, acme.NewError(acme.ErrorAccountDoesNotExistType, "provisioner must be of type ACME"))
-			return
-		}
-		ctx = context.WithValue(ctx, ProvisionerContextKey, acme.Provisioner(acmeProv))
-		next(w, r.WithContext(ctx))
-	}
-}
-
-=======
->>>>>>> 911cec21
 // checkPrerequisites checks if all prerequisites for serving ACME
 // are met by the CA configuration.
 func checkPrerequisites(next nextHTTP) nextHTTP {
@@ -451,26 +422,14 @@
 type ContextKey string
 
 const (
-<<<<<<< HEAD
-	// AccContextKey account key
+	// accContextKey account key
 	AccContextKey = ContextKey("acc")
-	// baseURLContextKey baseURL key
-	baseURLContextKey = ContextKey("baseURL")
-=======
-	// accContextKey account key
-	accContextKey = ContextKey("acc")
->>>>>>> 911cec21
 	// jwsContextKey jws key
 	jwsContextKey = ContextKey("jws")
 	// jwkContextKey jwk key
 	jwkContextKey = ContextKey("jwk")
 	// payloadContextKey payload key
 	payloadContextKey = ContextKey("payload")
-<<<<<<< HEAD
-	// ProvisionerContextKey provisioner key
-	ProvisionerContextKey = ContextKey("provisioner")
-=======
->>>>>>> 911cec21
 )
 
 // accountFromContext searches the context for an ACME account. Returns the
@@ -504,13 +463,8 @@
 // provisionerFromContext searches the context for a provisioner. Returns the
 // provisioner or an error.
 func provisionerFromContext(ctx context.Context) (acme.Provisioner, error) {
-<<<<<<< HEAD
-	val := ctx.Value(ProvisionerContextKey)
-	if val == nil {
-=======
 	p, ok := acme.ProvisionerFromContext(ctx)
 	if !ok || p == nil {
->>>>>>> 911cec21
 		return nil, acme.NewErrorISE("provisioner expected in request context")
 	}
 	return p, nil
