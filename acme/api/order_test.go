--- conflicted
+++ resolved
@@ -7,6 +7,7 @@
 	"encoding/base64"
 	"encoding/json"
 	"fmt"
+	"github.com/smallstep/certificates/cas/sectigocas/eab"
 	"io"
 	"net/http/httptest"
 	"net/url"
@@ -280,24 +281,15 @@
 	var tests = map[string]func(t *testing.T) test{
 		"fail/no-account": func(t *testing.T) test {
 			return test{
-<<<<<<< HEAD
-				ctx:        context.WithValue(context.Background(), ProvisionerContextKey, prov),
-=======
 				db:         &acme.MockDB{},
 				ctx:        acme.NewProvisionerContext(context.Background(), prov),
->>>>>>> 911cec21
 				statusCode: 400,
 				err:        acme.NewError(acme.ErrorAccountDoesNotExistType, "account does not exist"),
 			}
 		},
 		"fail/nil-account": func(t *testing.T) test {
-<<<<<<< HEAD
-			ctx := context.WithValue(context.Background(), ProvisionerContextKey, prov)
+			ctx := acme.NewProvisionerContext(context.Background(), prov)
 			ctx = context.WithValue(ctx, AccContextKey, nil)
-=======
-			ctx := acme.NewProvisionerContext(context.Background(), prov)
-			ctx = context.WithValue(ctx, accContextKey, nil)
->>>>>>> 911cec21
 			return test{
 				db:         &acme.MockDB{},
 				ctx:        ctx,
@@ -317,13 +309,8 @@
 		},
 		"fail/nil-provisioner": func(t *testing.T) test {
 			acc := &acme.Account{ID: "accountID"}
-<<<<<<< HEAD
-			ctx := context.WithValue(context.Background(), ProvisionerContextKey, nil)
-			ctx = context.WithValue(ctx, AccContextKey, acc)
-=======
 			ctx := acme.NewProvisionerContext(context.Background(), nil)
-			ctx = context.WithValue(ctx, accContextKey, acc)
->>>>>>> 911cec21
+			ctx = context.WithValue(ctx, AccContextKey, acc)
 			return test{
 				db:         &acme.MockDB{},
 				ctx:        ctx,
@@ -333,13 +320,8 @@
 		},
 		"fail/db.GetOrder-error": func(t *testing.T) test {
 			acc := &acme.Account{ID: "accountID"}
-<<<<<<< HEAD
-			ctx := context.WithValue(context.Background(), ProvisionerContextKey, prov)
-			ctx = context.WithValue(ctx, AccContextKey, acc)
-=======
-			ctx := acme.NewProvisionerContext(context.Background(), prov)
-			ctx = context.WithValue(ctx, accContextKey, acc)
->>>>>>> 911cec21
+			ctx := acme.NewProvisionerContext(context.Background(), prov)
+			ctx = context.WithValue(ctx, AccContextKey, acc)
 			ctx = context.WithValue(ctx, chi.RouteCtxKey, chiCtx)
 			return test{
 				db: &acme.MockDB{
@@ -352,13 +334,8 @@
 		},
 		"fail/account-id-mismatch": func(t *testing.T) test {
 			acc := &acme.Account{ID: "accountID"}
-<<<<<<< HEAD
-			ctx := context.WithValue(context.Background(), ProvisionerContextKey, prov)
-			ctx = context.WithValue(ctx, AccContextKey, acc)
-=======
-			ctx := acme.NewProvisionerContext(context.Background(), prov)
-			ctx = context.WithValue(ctx, accContextKey, acc)
->>>>>>> 911cec21
+			ctx := acme.NewProvisionerContext(context.Background(), prov)
+			ctx = context.WithValue(ctx, AccContextKey, acc)
 			ctx = context.WithValue(ctx, chi.RouteCtxKey, chiCtx)
 			return test{
 				db: &acme.MockDB{
@@ -373,13 +350,8 @@
 		},
 		"fail/provisioner-id-mismatch": func(t *testing.T) test {
 			acc := &acme.Account{ID: "accountID"}
-<<<<<<< HEAD
-			ctx := context.WithValue(context.Background(), ProvisionerContextKey, prov)
-			ctx = context.WithValue(ctx, AccContextKey, acc)
-=======
-			ctx := acme.NewProvisionerContext(context.Background(), prov)
-			ctx = context.WithValue(ctx, accContextKey, acc)
->>>>>>> 911cec21
+			ctx := acme.NewProvisionerContext(context.Background(), prov)
+			ctx = context.WithValue(ctx, AccContextKey, acc)
 			ctx = context.WithValue(ctx, chi.RouteCtxKey, chiCtx)
 			return test{
 				db: &acme.MockDB{
@@ -394,13 +366,8 @@
 		},
 		"fail/order-update-error": func(t *testing.T) test {
 			acc := &acme.Account{ID: "accountID"}
-<<<<<<< HEAD
-			ctx := context.WithValue(context.Background(), ProvisionerContextKey, prov)
-			ctx = context.WithValue(ctx, AccContextKey, acc)
-=======
-			ctx := acme.NewProvisionerContext(context.Background(), prov)
-			ctx = context.WithValue(ctx, accContextKey, acc)
->>>>>>> 911cec21
+			ctx := acme.NewProvisionerContext(context.Background(), prov)
+			ctx = context.WithValue(ctx, AccContextKey, acc)
 			ctx = context.WithValue(ctx, chi.RouteCtxKey, chiCtx)
 			return test{
 				db: &acme.MockDB{
@@ -423,13 +390,8 @@
 		},
 		"ok": func(t *testing.T) test {
 			acc := &acme.Account{ID: "accountID"}
-<<<<<<< HEAD
-			ctx := context.WithValue(context.Background(), ProvisionerContextKey, prov)
-			ctx = context.WithValue(ctx, AccContextKey, acc)
-=======
-			ctx := acme.NewProvisionerContext(context.Background(), prov)
-			ctx = context.WithValue(ctx, accContextKey, acc)
->>>>>>> 911cec21
+			ctx := acme.NewProvisionerContext(context.Background(), prov)
+			ctx = context.WithValue(ctx, AccContextKey, acc)
 			ctx = context.WithValue(ctx, chi.RouteCtxKey, chiCtx)
 			return test{
 				db: &acme.MockDB{
@@ -725,24 +687,15 @@
 	var tests = map[string]func(t *testing.T) test{
 		"fail/no-account": func(t *testing.T) test {
 			return test{
-<<<<<<< HEAD
-				ctx:        context.WithValue(context.Background(), ProvisionerContextKey, prov),
-=======
 				db:         &acme.MockDB{},
 				ctx:        acme.NewProvisionerContext(context.Background(), prov),
->>>>>>> 911cec21
 				statusCode: 400,
 				err:        acme.NewError(acme.ErrorAccountDoesNotExistType, "account does not exist"),
 			}
 		},
 		"fail/nil-account": func(t *testing.T) test {
-<<<<<<< HEAD
-			ctx := context.WithValue(context.Background(), ProvisionerContextKey, prov)
+			ctx := acme.NewProvisionerContext(context.Background(), prov)
 			ctx = context.WithValue(ctx, AccContextKey, nil)
-=======
-			ctx := acme.NewProvisionerContext(context.Background(), prov)
-			ctx = context.WithValue(ctx, accContextKey, nil)
->>>>>>> 911cec21
 			return test{
 				db:         &acme.MockDB{},
 				ctx:        ctx,
@@ -762,13 +715,8 @@
 		},
 		"fail/nil-provisioner": func(t *testing.T) test {
 			acc := &acme.Account{ID: "accountID"}
-<<<<<<< HEAD
-			ctx := context.WithValue(context.Background(), ProvisionerContextKey, nil)
-			ctx = context.WithValue(ctx, AccContextKey, acc)
-=======
-			ctx := acme.NewProvisionerContext(context.Background(), prov)
-			ctx = context.WithValue(ctx, accContextKey, acc)
->>>>>>> 911cec21
+			ctx := acme.NewProvisionerContext(context.Background(), prov)
+			ctx = context.WithValue(ctx, AccContextKey, acc)
 			return test{
 				db:         &acme.MockDB{},
 				ctx:        ctx,
@@ -778,13 +726,8 @@
 		},
 		"fail/no-payload": func(t *testing.T) test {
 			acc := &acme.Account{ID: "accountID"}
-<<<<<<< HEAD
 			ctx := context.WithValue(context.Background(), AccContextKey, acc)
-			ctx = context.WithValue(ctx, ProvisionerContextKey, prov)
-=======
-			ctx := context.WithValue(context.Background(), accContextKey, acc)
 			ctx = acme.NewProvisionerContext(ctx, prov)
->>>>>>> 911cec21
 			return test{
 				db:         &acme.MockDB{},
 				ctx:        ctx,
@@ -794,13 +737,8 @@
 		},
 		"fail/nil-payload": func(t *testing.T) test {
 			acc := &acme.Account{ID: "accountID"}
-<<<<<<< HEAD
-			ctx := context.WithValue(context.Background(), ProvisionerContextKey, prov)
-			ctx = context.WithValue(ctx, AccContextKey, acc)
-=======
-			ctx := acme.NewProvisionerContext(context.Background(), prov)
-			ctx = context.WithValue(ctx, accContextKey, acc)
->>>>>>> 911cec21
+			ctx := acme.NewProvisionerContext(context.Background(), prov)
+			ctx = context.WithValue(ctx, AccContextKey, acc)
 			ctx = context.WithValue(ctx, payloadContextKey, nil)
 			return test{
 				db:         &acme.MockDB{},
@@ -811,13 +749,8 @@
 		},
 		"fail/unmarshal-payload-error": func(t *testing.T) test {
 			acc := &acme.Account{ID: "accID"}
-<<<<<<< HEAD
-			ctx := context.WithValue(context.Background(), ProvisionerContextKey, prov)
-			ctx = context.WithValue(ctx, AccContextKey, acc)
-=======
-			ctx := acme.NewProvisionerContext(context.Background(), prov)
-			ctx = context.WithValue(ctx, accContextKey, acc)
->>>>>>> 911cec21
+			ctx := acme.NewProvisionerContext(context.Background(), prov)
+			ctx = context.WithValue(ctx, AccContextKey, acc)
 			ctx = context.WithValue(ctx, payloadContextKey, &payloadInfo{})
 			return test{
 				db:         &acme.MockDB{},
@@ -831,13 +764,8 @@
 			fr := &NewOrderRequest{}
 			b, err := json.Marshal(fr)
 			assert.FatalError(t, err)
-<<<<<<< HEAD
-			ctx := context.WithValue(context.Background(), ProvisionerContextKey, prov)
-			ctx = context.WithValue(ctx, AccContextKey, acc)
-=======
-			ctx := acme.NewProvisionerContext(context.Background(), prov)
-			ctx = context.WithValue(ctx, accContextKey, acc)
->>>>>>> 911cec21
+			ctx := acme.NewProvisionerContext(context.Background(), prov)
+			ctx = context.WithValue(ctx, AccContextKey, acc)
 			ctx = context.WithValue(ctx, payloadContextKey, &payloadInfo{value: b})
 			return test{
 				db:         &acme.MockDB{},
@@ -855,13 +783,8 @@
 			}
 			b, err := json.Marshal(fr)
 			assert.FatalError(t, err)
-<<<<<<< HEAD
-			ctx := context.WithValue(context.Background(), ProvisionerContextKey, &acme.MockProvisioner{})
-			ctx = context.WithValue(ctx, AccContextKey, acc)
-=======
 			ctx := acme.NewProvisionerContext(context.Background(), &acme.MockProvisioner{})
-			ctx = context.WithValue(ctx, accContextKey, acc)
->>>>>>> 911cec21
+			ctx = context.WithValue(ctx, AccContextKey, acc)
 			ctx = context.WithValue(ctx, payloadContextKey, &payloadInfo{value: b})
 			return test{
 				ctx:        ctx,
@@ -888,13 +811,8 @@
 			}
 			b, err := json.Marshal(fr)
 			assert.FatalError(t, err)
-<<<<<<< HEAD
-			ctx := context.WithValue(context.Background(), ProvisionerContextKey, acmeProv)
-			ctx = context.WithValue(ctx, AccContextKey, acc)
-=======
 			ctx := acme.NewProvisionerContext(context.Background(), acmeProv)
-			ctx = context.WithValue(ctx, accContextKey, acc)
->>>>>>> 911cec21
+			ctx = context.WithValue(ctx, AccContextKey, acc)
 			ctx = context.WithValue(ctx, payloadContextKey, &payloadInfo{value: b})
 			return test{
 				ctx:        ctx,
@@ -921,13 +839,8 @@
 			}
 			b, err := json.Marshal(fr)
 			assert.FatalError(t, err)
-<<<<<<< HEAD
-			ctx := context.WithValue(context.Background(), ProvisionerContextKey, acmeProv)
-			ctx = context.WithValue(ctx, AccContextKey, acc)
-=======
 			ctx := acme.NewProvisionerContext(context.Background(), acmeProv)
-			ctx = context.WithValue(ctx, accContextKey, acc)
->>>>>>> 911cec21
+			ctx = context.WithValue(ctx, AccContextKey, acc)
 			ctx = context.WithValue(ctx, payloadContextKey, &payloadInfo{value: b})
 			return test{
 				ctx:        ctx,
@@ -962,13 +875,8 @@
 			}
 			b, err := json.Marshal(fr)
 			assert.FatalError(t, err)
-<<<<<<< HEAD
-			ctx := context.WithValue(context.Background(), ProvisionerContextKey, acmeProv)
-			ctx = context.WithValue(ctx, AccContextKey, acc)
-=======
 			ctx := acme.NewProvisionerContext(context.Background(), acmeProv)
-			ctx = context.WithValue(ctx, accContextKey, acc)
->>>>>>> 911cec21
+			ctx = context.WithValue(ctx, AccContextKey, acc)
 			ctx = context.WithValue(ctx, payloadContextKey, &payloadInfo{value: b})
 			return test{
 				ctx:        ctx,
@@ -1010,13 +918,8 @@
 			}
 			b, err := json.Marshal(fr)
 			assert.FatalError(t, err)
-<<<<<<< HEAD
-			ctx := context.WithValue(context.Background(), ProvisionerContextKey, provWithPolicy)
-			ctx = context.WithValue(ctx, AccContextKey, acc)
-=======
 			ctx := acme.NewProvisionerContext(context.Background(), provWithPolicy)
-			ctx = context.WithValue(ctx, accContextKey, acc)
->>>>>>> 911cec21
+			ctx = context.WithValue(ctx, AccContextKey, acc)
 			ctx = context.WithValue(ctx, payloadContextKey, &payloadInfo{value: b})
 			return test{
 				ctx:        ctx,
@@ -1058,13 +961,8 @@
 			}
 			b, err := json.Marshal(fr)
 			assert.FatalError(t, err)
-<<<<<<< HEAD
-			ctx := context.WithValue(context.Background(), ProvisionerContextKey, provWithPolicy)
-			ctx = context.WithValue(ctx, AccContextKey, acc)
-=======
 			ctx := acme.NewProvisionerContext(context.Background(), provWithPolicy)
-			ctx = context.WithValue(ctx, accContextKey, acc)
->>>>>>> 911cec21
+			ctx = context.WithValue(ctx, AccContextKey, acc)
 			ctx = context.WithValue(ctx, payloadContextKey, &payloadInfo{value: b})
 			return test{
 				ctx:        ctx,
@@ -1101,13 +999,8 @@
 			}
 			b, err := json.Marshal(fr)
 			assert.FatalError(t, err)
-<<<<<<< HEAD
-			ctx := context.WithValue(context.Background(), ProvisionerContextKey, prov)
-			ctx = context.WithValue(ctx, AccContextKey, acc)
-=======
-			ctx := acme.NewProvisionerContext(context.Background(), prov)
-			ctx = context.WithValue(ctx, accContextKey, acc)
->>>>>>> 911cec21
+			ctx := acme.NewProvisionerContext(context.Background(), prov)
+			ctx = context.WithValue(ctx, AccContextKey, acc)
 			ctx = context.WithValue(ctx, payloadContextKey, &payloadInfo{value: b})
 			return test{
 				ctx:        ctx,
@@ -1140,13 +1033,8 @@
 			}
 			b, err := json.Marshal(fr)
 			assert.FatalError(t, err)
-<<<<<<< HEAD
-			ctx := context.WithValue(context.Background(), ProvisionerContextKey, prov)
-			ctx = context.WithValue(ctx, AccContextKey, acc)
-=======
-			ctx := acme.NewProvisionerContext(context.Background(), prov)
-			ctx = context.WithValue(ctx, accContextKey, acc)
->>>>>>> 911cec21
+			ctx := acme.NewProvisionerContext(context.Background(), prov)
+			ctx = context.WithValue(ctx, AccContextKey, acc)
 			ctx = context.WithValue(ctx, payloadContextKey, &payloadInfo{value: b})
 			var (
 				ch1, ch2, ch3 **acme.Challenge
@@ -1223,10 +1111,9 @@
 			assert.FatalError(t, err)
 			p := newACMEProv(t)
 			p.RequireEAB = true
-			ctx := context.WithValue(context.Background(), ProvisionerContextKey, p)
+			ctx := acme.NewProvisionerContext(context.Background(), p)
 			ctx = context.WithValue(ctx, AccContextKey, acc)
 			ctx = context.WithValue(ctx, payloadContextKey, &payloadInfo{value: b})
-			ctx = context.WithValue(ctx, baseURLContextKey, baseURL)
 			return test{
 				ctx:        ctx,
 				statusCode: 400,
@@ -1252,13 +1139,8 @@
 			}
 			b, err := json.Marshal(nor)
 			assert.FatalError(t, err)
-<<<<<<< HEAD
-			ctx := context.WithValue(context.Background(), ProvisionerContextKey, prov)
-			ctx = context.WithValue(ctx, AccContextKey, acc)
-=======
-			ctx := acme.NewProvisionerContext(context.Background(), prov)
-			ctx = context.WithValue(ctx, accContextKey, acc)
->>>>>>> 911cec21
+			ctx := acme.NewProvisionerContext(context.Background(), prov)
+			ctx = context.WithValue(ctx, AccContextKey, acc)
 			ctx = context.WithValue(ctx, payloadContextKey, &payloadInfo{value: b})
 			var (
 				ch1, ch2, ch3, ch4 **acme.Challenge
@@ -1377,13 +1259,8 @@
 			}
 			b, err := json.Marshal(nor)
 			assert.FatalError(t, err)
-<<<<<<< HEAD
-			ctx := context.WithValue(context.Background(), ProvisionerContextKey, prov)
-			ctx = context.WithValue(ctx, AccContextKey, acc)
-=======
-			ctx := acme.NewProvisionerContext(context.Background(), prov)
-			ctx = context.WithValue(ctx, accContextKey, acc)
->>>>>>> 911cec21
+			ctx := acme.NewProvisionerContext(context.Background(), prov)
+			ctx = context.WithValue(ctx, AccContextKey, acc)
 			ctx = context.WithValue(ctx, payloadContextKey, &payloadInfo{value: b})
 			var (
 				ch1, ch2, ch3 **acme.Challenge
@@ -1479,13 +1356,8 @@
 			}
 			b, err := json.Marshal(nor)
 			assert.FatalError(t, err)
-<<<<<<< HEAD
-			ctx := context.WithValue(context.Background(), ProvisionerContextKey, prov)
-			ctx = context.WithValue(ctx, AccContextKey, acc)
-=======
-			ctx := acme.NewProvisionerContext(context.Background(), prov)
-			ctx = context.WithValue(ctx, accContextKey, acc)
->>>>>>> 911cec21
+			ctx := acme.NewProvisionerContext(context.Background(), prov)
+			ctx = context.WithValue(ctx, AccContextKey, acc)
 			ctx = context.WithValue(ctx, payloadContextKey, &payloadInfo{value: b})
 			var (
 				ch1, ch2, ch3 **acme.Challenge
@@ -1580,13 +1452,8 @@
 			}
 			b, err := json.Marshal(nor)
 			assert.FatalError(t, err)
-<<<<<<< HEAD
-			ctx := context.WithValue(context.Background(), ProvisionerContextKey, prov)
-			ctx = context.WithValue(ctx, AccContextKey, acc)
-=======
-			ctx := acme.NewProvisionerContext(context.Background(), prov)
-			ctx = context.WithValue(ctx, accContextKey, acc)
->>>>>>> 911cec21
+			ctx := acme.NewProvisionerContext(context.Background(), prov)
+			ctx = context.WithValue(ctx, AccContextKey, acc)
 			ctx = context.WithValue(ctx, payloadContextKey, &payloadInfo{value: b})
 			var (
 				ch1, ch2, ch3 **acme.Challenge
@@ -1682,13 +1549,8 @@
 			}
 			b, err := json.Marshal(nor)
 			assert.FatalError(t, err)
-<<<<<<< HEAD
-			ctx := context.WithValue(context.Background(), ProvisionerContextKey, prov)
-			ctx = context.WithValue(ctx, AccContextKey, acc)
-=======
-			ctx := acme.NewProvisionerContext(context.Background(), prov)
-			ctx = context.WithValue(ctx, accContextKey, acc)
->>>>>>> 911cec21
+			ctx := acme.NewProvisionerContext(context.Background(), prov)
+			ctx = context.WithValue(ctx, AccContextKey, acc)
 			ctx = context.WithValue(ctx, payloadContextKey, &payloadInfo{value: b})
 			var (
 				ch1, ch2, ch3 **acme.Challenge
@@ -1787,13 +1649,8 @@
 			}
 			b, err := json.Marshal(nor)
 			assert.FatalError(t, err)
-<<<<<<< HEAD
-			ctx := context.WithValue(context.Background(), ProvisionerContextKey, provWithPolicy)
-			ctx = context.WithValue(ctx, AccContextKey, acc)
-=======
 			ctx := acme.NewProvisionerContext(context.Background(), provWithPolicy)
-			ctx = context.WithValue(ctx, accContextKey, acc)
->>>>>>> 911cec21
+			ctx = context.WithValue(ctx, AccContextKey, acc)
 			ctx = context.WithValue(ctx, payloadContextKey, &payloadInfo{value: b})
 			var (
 				ch1, ch2, ch3 **acme.Challenge
@@ -1881,13 +1738,9 @@
 	for name, run := range tests {
 		tc := run(t)
 		t.Run(name, func(t *testing.T) {
-<<<<<<< HEAD
-			h := &Handler{linker: NewLinker("dns", "acme"), db: tc.db, ca: tc.ca}
-			h.client = &MockClient{Missing: tc.missing}
-=======
 			mockMustAuthority(t, tc.ca)
 			ctx := newBaseContext(tc.ctx, tc.db, acme.NewLinker("test.ca.smallstep.com", "acme"))
->>>>>>> 911cec21
+			ctx = eab.NewContext(ctx, &MockClient{Missing: tc.missing})
 			req := httptest.NewRequest("GET", u, nil)
 			req = req.WithContext(ctx)
 			w := httptest.NewRecorder()
@@ -1983,24 +1836,15 @@
 	var tests = map[string]func(t *testing.T) test{
 		"fail/no-account": func(t *testing.T) test {
 			return test{
-<<<<<<< HEAD
-				ctx:        context.WithValue(context.Background(), ProvisionerContextKey, prov),
-=======
 				db:         &acme.MockDB{},
 				ctx:        acme.NewProvisionerContext(context.Background(), prov),
->>>>>>> 911cec21
 				statusCode: 400,
 				err:        acme.NewError(acme.ErrorAccountDoesNotExistType, "account does not exist"),
 			}
 		},
 		"fail/nil-account": func(t *testing.T) test {
-<<<<<<< HEAD
-			ctx := context.WithValue(context.Background(), ProvisionerContextKey, prov)
+			ctx := acme.NewProvisionerContext(context.Background(), prov)
 			ctx = context.WithValue(ctx, AccContextKey, nil)
-=======
-			ctx := acme.NewProvisionerContext(context.Background(), prov)
-			ctx = context.WithValue(ctx, accContextKey, nil)
->>>>>>> 911cec21
 			return test{
 				db:         &acme.MockDB{},
 				ctx:        ctx,
@@ -2020,13 +1864,8 @@
 		},
 		"fail/nil-provisioner": func(t *testing.T) test {
 			acc := &acme.Account{ID: "accountID"}
-<<<<<<< HEAD
-			ctx := context.WithValue(context.Background(), ProvisionerContextKey, nil)
-			ctx = context.WithValue(ctx, AccContextKey, acc)
-=======
-			ctx := acme.NewProvisionerContext(context.Background(), prov)
-			ctx = context.WithValue(ctx, accContextKey, acc)
->>>>>>> 911cec21
+			ctx := acme.NewProvisionerContext(context.Background(), prov)
+			ctx = context.WithValue(ctx, AccContextKey, acc)
 			return test{
 				db:         &acme.MockDB{},
 				ctx:        ctx,
@@ -2036,13 +1875,8 @@
 		},
 		"fail/no-payload": func(t *testing.T) test {
 			acc := &acme.Account{ID: "accountID"}
-<<<<<<< HEAD
 			ctx := context.WithValue(context.Background(), AccContextKey, acc)
-			ctx = context.WithValue(ctx, ProvisionerContextKey, prov)
-=======
-			ctx := context.WithValue(context.Background(), accContextKey, acc)
 			ctx = acme.NewProvisionerContext(ctx, prov)
->>>>>>> 911cec21
 			return test{
 				db:         &acme.MockDB{},
 				ctx:        ctx,
@@ -2052,13 +1886,8 @@
 		},
 		"fail/nil-payload": func(t *testing.T) test {
 			acc := &acme.Account{ID: "accountID"}
-<<<<<<< HEAD
-			ctx := context.WithValue(context.Background(), ProvisionerContextKey, prov)
-			ctx = context.WithValue(ctx, AccContextKey, acc)
-=======
-			ctx := acme.NewProvisionerContext(context.Background(), prov)
-			ctx = context.WithValue(ctx, accContextKey, acc)
->>>>>>> 911cec21
+			ctx := acme.NewProvisionerContext(context.Background(), prov)
+			ctx = context.WithValue(ctx, AccContextKey, acc)
 			ctx = context.WithValue(ctx, payloadContextKey, nil)
 			return test{
 				db:         &acme.MockDB{},
@@ -2069,13 +1898,8 @@
 		},
 		"fail/unmarshal-payload-error": func(t *testing.T) test {
 			acc := &acme.Account{ID: "accID"}
-<<<<<<< HEAD
-			ctx := context.WithValue(context.Background(), ProvisionerContextKey, prov)
-			ctx = context.WithValue(ctx, AccContextKey, acc)
-=======
-			ctx := acme.NewProvisionerContext(context.Background(), prov)
-			ctx = context.WithValue(ctx, accContextKey, acc)
->>>>>>> 911cec21
+			ctx := acme.NewProvisionerContext(context.Background(), prov)
+			ctx = context.WithValue(ctx, AccContextKey, acc)
 			ctx = context.WithValue(ctx, payloadContextKey, &payloadInfo{})
 			return test{
 				db:         &acme.MockDB{},
@@ -2089,13 +1913,8 @@
 			fr := &FinalizeRequest{}
 			b, err := json.Marshal(fr)
 			assert.FatalError(t, err)
-<<<<<<< HEAD
-			ctx := context.WithValue(context.Background(), ProvisionerContextKey, prov)
-			ctx = context.WithValue(ctx, AccContextKey, acc)
-=======
-			ctx := acme.NewProvisionerContext(context.Background(), prov)
-			ctx = context.WithValue(ctx, accContextKey, acc)
->>>>>>> 911cec21
+			ctx := acme.NewProvisionerContext(context.Background(), prov)
+			ctx = context.WithValue(ctx, AccContextKey, acc)
 			ctx = context.WithValue(ctx, payloadContextKey, &payloadInfo{value: b})
 			return test{
 				db:         &acme.MockDB{},
@@ -2107,13 +1926,8 @@
 		"fail/db.GetOrder-error": func(t *testing.T) test {
 
 			acc := &acme.Account{ID: "accountID"}
-<<<<<<< HEAD
-			ctx := context.WithValue(context.Background(), ProvisionerContextKey, prov)
-			ctx = context.WithValue(ctx, AccContextKey, acc)
-=======
-			ctx := acme.NewProvisionerContext(context.Background(), prov)
-			ctx = context.WithValue(ctx, accContextKey, acc)
->>>>>>> 911cec21
+			ctx := acme.NewProvisionerContext(context.Background(), prov)
+			ctx = context.WithValue(ctx, AccContextKey, acc)
 			ctx = context.WithValue(ctx, payloadContextKey, &payloadInfo{value: payloadBytes})
 			ctx = context.WithValue(ctx, chi.RouteCtxKey, chiCtx)
 			return test{
@@ -2127,13 +1941,8 @@
 		},
 		"fail/account-id-mismatch": func(t *testing.T) test {
 			acc := &acme.Account{ID: "accountID"}
-<<<<<<< HEAD
-			ctx := context.WithValue(context.Background(), ProvisionerContextKey, prov)
-			ctx = context.WithValue(ctx, AccContextKey, acc)
-=======
-			ctx := acme.NewProvisionerContext(context.Background(), prov)
-			ctx = context.WithValue(ctx, accContextKey, acc)
->>>>>>> 911cec21
+			ctx := acme.NewProvisionerContext(context.Background(), prov)
+			ctx = context.WithValue(ctx, AccContextKey, acc)
 			ctx = context.WithValue(ctx, payloadContextKey, &payloadInfo{value: payloadBytes})
 			ctx = context.WithValue(ctx, chi.RouteCtxKey, chiCtx)
 			return test{
@@ -2149,13 +1958,8 @@
 		},
 		"fail/provisioner-id-mismatch": func(t *testing.T) test {
 			acc := &acme.Account{ID: "accountID"}
-<<<<<<< HEAD
-			ctx := context.WithValue(context.Background(), ProvisionerContextKey, prov)
-			ctx = context.WithValue(ctx, AccContextKey, acc)
-=======
-			ctx := acme.NewProvisionerContext(context.Background(), prov)
-			ctx = context.WithValue(ctx, accContextKey, acc)
->>>>>>> 911cec21
+			ctx := acme.NewProvisionerContext(context.Background(), prov)
+			ctx = context.WithValue(ctx, AccContextKey, acc)
 			ctx = context.WithValue(ctx, payloadContextKey, &payloadInfo{value: payloadBytes})
 			ctx = context.WithValue(ctx, chi.RouteCtxKey, chiCtx)
 			return test{
@@ -2171,13 +1975,8 @@
 		},
 		"fail/order-finalize-error": func(t *testing.T) test {
 			acc := &acme.Account{ID: "accountID"}
-<<<<<<< HEAD
-			ctx := context.WithValue(context.Background(), ProvisionerContextKey, prov)
-			ctx = context.WithValue(ctx, AccContextKey, acc)
-=======
-			ctx := acme.NewProvisionerContext(context.Background(), prov)
-			ctx = context.WithValue(ctx, accContextKey, acc)
->>>>>>> 911cec21
+			ctx := acme.NewProvisionerContext(context.Background(), prov)
+			ctx = context.WithValue(ctx, AccContextKey, acc)
 			ctx = context.WithValue(ctx, payloadContextKey, &payloadInfo{value: payloadBytes})
 			ctx = context.WithValue(ctx, chi.RouteCtxKey, chiCtx)
 			return test{
@@ -2201,13 +2000,8 @@
 		},
 		"ok": func(t *testing.T) test {
 			acc := &acme.Account{ID: "accountID"}
-<<<<<<< HEAD
-			ctx := context.WithValue(context.Background(), ProvisionerContextKey, prov)
-			ctx = context.WithValue(ctx, AccContextKey, acc)
-=======
-			ctx := acme.NewProvisionerContext(context.Background(), prov)
-			ctx = context.WithValue(ctx, accContextKey, acc)
->>>>>>> 911cec21
+			ctx := acme.NewProvisionerContext(context.Background(), prov)
+			ctx = context.WithValue(ctx, AccContextKey, acc)
 			ctx = context.WithValue(ctx, payloadContextKey, &payloadInfo{value: payloadBytes})
 			ctx = context.WithValue(ctx, chi.RouteCtxKey, chiCtx)
 			return test{
