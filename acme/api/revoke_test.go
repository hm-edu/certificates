package api

import (
	"bytes"
	"context"
	"crypto"
	"crypto/ecdsa"
	"crypto/rand"
	"crypto/rsa"
	"crypto/x509"
	"crypto/x509/pkix"
	"encoding/base64"
	"encoding/json"
	"fmt"
	"io"
	"math/big"
	"net"
	"net/http"
	"net/http/httptest"
	"net/url"
	"testing"
	"time"

	"github.com/go-chi/chi"
	"github.com/google/go-cmp/cmp"
	"github.com/pkg/errors"
	"golang.org/x/crypto/ocsp"

	"go.step.sm/crypto/jose"
	"go.step.sm/crypto/keyutil"
	"go.step.sm/crypto/x509util"

	"github.com/smallstep/assert"
	"github.com/smallstep/certificates/acme"
	"github.com/smallstep/certificates/authority"
	"github.com/smallstep/certificates/authority/provisioner"
)

// v is a utility function to return the pointer to an integer
func v(v int) *int {
	return &v
}

func generateSerial() (*big.Int, error) {
	return rand.Int(rand.Reader, big.NewInt(1000000000000000000))
}

// generateCertKeyPair generates fresh x509 certificate/key pairs for testing
func generateCertKeyPair() (*x509.Certificate, crypto.Signer, error) {

	pub, priv, err := keyutil.GenerateKeyPair("EC", "P-256", 0)
	if err != nil {
		return nil, nil, err
	}

	serial, err := generateSerial()
	if err != nil {
		return nil, nil, err
	}

	now := time.Now()
	template := &x509.Certificate{
		Subject:      pkix.Name{CommonName: "127.0.0.1"},
		Issuer:       pkix.Name{CommonName: "Test ACME Revoke Certificate"},
		IPAddresses:  []net.IP{net.ParseIP("127.0.0.1")},
		IsCA:         false,
		MaxPathLen:   0,
		KeyUsage:     x509.KeyUsageCertSign | x509.KeyUsageCRLSign,
		NotBefore:    now,
		NotAfter:     now.Add(time.Hour),
		SerialNumber: serial,
	}

	signer, ok := priv.(crypto.Signer)
	if !ok {
		return nil, nil, errors.Errorf("result is not a crypto.Signer: type %T", priv)
	}

	cert, err := x509util.CreateCertificate(template, template, pub, signer)

	return cert, signer, err
}

var errUnsupportedKey = fmt.Errorf("unknown key type; only RSA and ECDSA are supported")

// keyID is the account identity provided by a CA during registration.
type keyID string

// noKeyID indicates that jwsEncodeJSON should compute and use JWK instead of a KID.
// See jwsEncodeJSON for details.
const noKeyID = keyID("")

// jwsEncodeJSON signs claimset using provided key and a nonce.
// The result is serialized in JSON format containing either kid or jwk
// fields based on the provided keyID value.
//
// If kid is non-empty, its quoted value is inserted in the protected head
// as "kid" field value. Otherwise, JWK is computed using jwkEncode and inserted
// as "jwk" field value. The "jwk" and "kid" fields are mutually exclusive.
//
// See https://tools.ietf.org/html/rfc7515#section-7.
//
// If nonce is empty, it will not be encoded into the header.
// Implementation taken from github.com/mholt/acmez, which seems to be based on
// https://github.com/golang/crypto/blob/master/acme/jws.go.
func jwsEncodeJSON(claimset interface{}, key crypto.Signer, kid keyID, nonce, u string) ([]byte, error) {
	alg, sha := jwsHasher(key.Public())
	if alg == "" || !sha.Available() {
		return nil, errUnsupportedKey
	}

	phead, err := jwsHead(alg, nonce, u, kid, key)
	if err != nil {
		return nil, err
	}

	var payload string
	if claimset != nil {
		cs, err := json.Marshal(claimset)
		if err != nil {
			return nil, err
		}
		payload = base64.RawURLEncoding.EncodeToString(cs)
	}

	payloadToSign := []byte(phead + "." + payload)
	hash := sha.New()
	_, _ = hash.Write(payloadToSign)
	digest := hash.Sum(nil)

	sig, err := jwsSign(key, sha, digest)
	if err != nil {
		return nil, err
	}

	return jwsFinal(sha, sig, phead, payload)
}

// jwsHasher indicates suitable JWS algorithm name and a hash function
// to use for signing a digest with the provided key.
// It returns ("", 0) if the key is not supported.
// Implementation taken from github.com/mholt/acmez, which seems to be based on
// https://github.com/golang/crypto/blob/master/acme/jws.go.
func jwsHasher(pub crypto.PublicKey) (string, crypto.Hash) {
	switch pub := pub.(type) {
	case *rsa.PublicKey:
		return "RS256", crypto.SHA256
	case *ecdsa.PublicKey:
		switch pub.Params().Name {
		case "P-256":
			return "ES256", crypto.SHA256
		case "P-384":
			return "ES384", crypto.SHA384
		case "P-521":
			return "ES512", crypto.SHA512
		}
	}
	return "", 0
}

// jwsSign signs the digest using the given key.
// The hash is unused for ECDSA keys.
//
// Note: non-stdlib crypto.Signer implementations are expected to return
// the signature in the format as specified in RFC7518.
// See https://tools.ietf.org/html/rfc7518 for more details.
// Implementation taken from github.com/mholt/acmez, which seems to be based on
// https://github.com/golang/crypto/blob/master/acme/jws.go.
func jwsSign(key crypto.Signer, hash crypto.Hash, digest []byte) ([]byte, error) {
	if key, ok := key.(*ecdsa.PrivateKey); ok {
		// The key.Sign method of ecdsa returns ASN1-encoded signature.
		// So, we use the package Sign function instead
		// to get R and S values directly and format the result accordingly.
		r, s, err := ecdsa.Sign(rand.Reader, key, digest)
		if err != nil {
			return nil, err
		}
		rb, sb := r.Bytes(), s.Bytes()
		size := key.Params().BitSize / 8
		if size%8 > 0 {
			size++
		}
		sig := make([]byte, size*2)
		copy(sig[size-len(rb):], rb)
		copy(sig[size*2-len(sb):], sb)
		return sig, nil
	}
	return key.Sign(rand.Reader, digest, hash)
}

// jwsHead constructs the protected JWS header for the given fields.
// Since jwk and kid are mutually-exclusive, the jwk will be encoded
// only if kid is empty. If nonce is empty, it will not be encoded.
// Implementation taken from github.com/mholt/acmez, which seems to be based on
// https://github.com/golang/crypto/blob/master/acme/jws.go.
func jwsHead(alg, nonce, u string, kid keyID, key crypto.Signer) (string, error) {
	phead := fmt.Sprintf(`{"alg":%q`, alg)
	if kid == noKeyID {
		jwk, err := jwkEncode(key.Public())
		if err != nil {
			return "", err
		}
		phead += fmt.Sprintf(`,"jwk":%s`, jwk)
	} else {
		phead += fmt.Sprintf(`,"kid":%q`, kid)
	}
	if nonce != "" {
		phead += fmt.Sprintf(`,"nonce":%q`, nonce)
	}
	phead += fmt.Sprintf(`,"url":%q}`, u)
	phead = base64.RawURLEncoding.EncodeToString([]byte(phead))
	return phead, nil
}

// jwkEncode encodes public part of an RSA or ECDSA key into a JWK.
// The result is also suitable for creating a JWK thumbprint.
// https://tools.ietf.org/html/rfc7517
// Implementation taken from github.com/mholt/acmez, which seems to be based on
// https://github.com/golang/crypto/blob/master/acme/jws.go.
func jwkEncode(pub crypto.PublicKey) (string, error) {
	switch pub := pub.(type) {
	case *rsa.PublicKey:
		// https://tools.ietf.org/html/rfc7518#section-6.3.1
		n := pub.N
		e := big.NewInt(int64(pub.E))
		// Field order is important.
		// See https://tools.ietf.org/html/rfc7638#section-3.3 for details.
		return fmt.Sprintf(`{"e":%q,"kty":"RSA","n":%q}`,
			base64.RawURLEncoding.EncodeToString(e.Bytes()),
			base64.RawURLEncoding.EncodeToString(n.Bytes()),
		), nil
	case *ecdsa.PublicKey:
		// https://tools.ietf.org/html/rfc7518#section-6.2.1
		p := pub.Curve.Params()
		n := p.BitSize / 8
		if p.BitSize%8 != 0 {
			n++
		}
		x := pub.X.Bytes()
		if n > len(x) {
			x = append(make([]byte, n-len(x)), x...)
		}
		y := pub.Y.Bytes()
		if n > len(y) {
			y = append(make([]byte, n-len(y)), y...)
		}
		// Field order is important.
		// See https://tools.ietf.org/html/rfc7638#section-3.3 for details.
		return fmt.Sprintf(`{"crv":%q,"kty":"EC","x":%q,"y":%q}`,
			p.Name,
			base64.RawURLEncoding.EncodeToString(x),
			base64.RawURLEncoding.EncodeToString(y),
		), nil
	}
	return "", errUnsupportedKey
}

// jwsFinal constructs the final JWS object.
// Implementation taken from github.com/mholt/acmez, which seems to be based on
// https://github.com/golang/crypto/blob/master/acme/jws.go.
func jwsFinal(sha crypto.Hash, sig []byte, phead, payload string) ([]byte, error) {
	enc := struct {
		Protected string `json:"protected"`
		Payload   string `json:"payload"`
		Sig       string `json:"signature"`
	}{
		Protected: phead,
		Payload:   payload,
		Sig:       base64.RawURLEncoding.EncodeToString(sig),
	}
	result, err := json.Marshal(&enc)
	if err != nil {
		return nil, err
	}
	return result, nil
}

type mockCA struct {
	MockIsRevoked      func(sn string) (bool, error)
	MockRevoke         func(ctx context.Context, opts *authority.RevokeOptions) error
	MockAreSANsallowed func(ctx context.Context, sans []string) error
}

func (m *mockCA) Sign(ctx context.Context, cr *x509.CertificateRequest, opts provisioner.SignOptions, signOpts ...provisioner.SignOption) ([]*x509.Certificate, error) {
	return nil, nil
}

func (m *mockCA) AreSANsAllowed(ctx context.Context, sans []string) error {
	if m.MockAreSANsallowed != nil {
		return m.MockAreSANsallowed(ctx, sans)
	}
	return nil
}

func (m *mockCA) IsRevoked(sn string) (bool, error) {
	if m.MockIsRevoked != nil {
		return m.MockIsRevoked(sn)
	}
	return false, nil
}

func (m *mockCA) Revoke(ctx context.Context, opts *authority.RevokeOptions) error {
	if m.MockRevoke != nil {
		return m.MockRevoke(ctx, opts)
	}
	return nil
}

func (m *mockCA) LoadProvisionerByName(string) (provisioner.Interface, error) {
	return nil, nil
}

func Test_validateReasonCode(t *testing.T) {
	tests := []struct {
		name       string
		reasonCode *int
		want       *acme.Error
	}{
		{
			name:       "ok",
			reasonCode: v(ocsp.Unspecified),
			want:       nil,
		},
		{
			name:       "fail/too-low",
			reasonCode: v(-1),
			want:       acme.NewError(acme.ErrorBadRevocationReasonType, "reasonCode out of bounds"),
		},
		{
			name:       "fail/too-high",
			reasonCode: v(11),
			want:       acme.NewError(acme.ErrorBadRevocationReasonType, "reasonCode out of bounds"),
		},
		{
			name:       "fail/missing-7",
			reasonCode: v(7),

			want: acme.NewError(acme.ErrorBadRevocationReasonType, "reasonCode out of bounds"),
		},
	}
	for _, tt := range tests {
		t.Run(tt.name, func(t *testing.T) {
			err := validateReasonCode(tt.reasonCode)
			if (err != nil) != (tt.want != nil) {
				t.Errorf("validateReasonCode() = %v, want %v", err, tt.want)
			}
			if err != nil {
				assert.Equals(t, err.Type, tt.want.Type)
				assert.Equals(t, err.Detail, tt.want.Detail)
				assert.Equals(t, err.Status, tt.want.Status)
				assert.Equals(t, err.Err.Error(), tt.want.Err.Error())
				assert.Equals(t, err.Detail, tt.want.Detail)
			}
		})
	}
}

func Test_reason(t *testing.T) {
	tests := []struct {
		name       string
		reasonCode int
		want       string
	}{
		{
			name:       "unspecified reason",
			reasonCode: ocsp.Unspecified,
			want:       "unspecified reason",
		},
		{
			name:       "key compromised",
			reasonCode: ocsp.KeyCompromise,
			want:       "key compromised",
		},
		{
			name:       "ca compromised",
			reasonCode: ocsp.CACompromise,
			want:       "ca compromised",
		},
		{
			name:       "affiliation changed",
			reasonCode: ocsp.AffiliationChanged,
			want:       "affiliation changed",
		},
		{
			name:       "superseded",
			reasonCode: ocsp.Superseded,
			want:       "superseded",
		},
		{
			name:       "cessation of operation",
			reasonCode: ocsp.CessationOfOperation,
			want:       "cessation of operation",
		},
		{
			name:       "certificate hold",
			reasonCode: ocsp.CertificateHold,
			want:       "certificate hold",
		},
		{
			name:       "remove from crl",
			reasonCode: ocsp.RemoveFromCRL,
			want:       "remove from crl",
		},
		{
			name:       "privilege withdrawn",
			reasonCode: ocsp.PrivilegeWithdrawn,
			want:       "privilege withdrawn",
		},
		{
			name:       "aa compromised",
			reasonCode: ocsp.AACompromise,
			want:       "aa compromised",
		},
		{
			name:       "default",
			reasonCode: -1,
			want:       "unspecified reason",
		},
	}
	for _, tt := range tests {
		t.Run(tt.name, func(t *testing.T) {
			if got := reason(tt.reasonCode); got != tt.want {
				t.Errorf("reason() = %v, want %v", got, tt.want)
			}
		})
	}
}

func Test_revokeOptions(t *testing.T) {
	cert, _, err := generateCertKeyPair()
	assert.FatalError(t, err)
	type args struct {
		serial          string
		certToBeRevoked *x509.Certificate
		reasonCode      *int
	}
	tests := []struct {
		name string
		args args
		want *authority.RevokeOptions
	}{
		{
			name: "ok/no-reasoncode",
			args: args{
				serial:          "1234",
				certToBeRevoked: cert,
			},
			want: &authority.RevokeOptions{
				Serial: "1234",
				Crt:    cert,
				ACME:   true,
			},
		},
		{
			name: "ok/including-reasoncode",
			args: args{
				serial:          "1234",
				certToBeRevoked: cert,
				reasonCode:      v(ocsp.KeyCompromise),
			},
			want: &authority.RevokeOptions{
				Serial:     "1234",
				Crt:        cert,
				ACME:       true,
				ReasonCode: 1,
				Reason:     "key compromised",
			},
		},
	}
	for _, tt := range tests {
		t.Run(tt.name, func(t *testing.T) {
			if got := revokeOptions(tt.args.serial, tt.args.certToBeRevoked, tt.args.reasonCode); !cmp.Equal(got, tt.want) {
				t.Errorf("revokeOptions() diff =\n%s", cmp.Diff(got, tt.want))
			}
		})
	}
}

func TestHandler_RevokeCert(t *testing.T) {
	prov := &provisioner.ACME{
		Type: "ACME",
		Name: "testprov",
	}
	escProvName := url.PathEscape(prov.GetName())
	baseURL := &url.URL{Scheme: "https", Host: "test.ca.smallstep.com"}

	chiCtx := chi.NewRouteContext()
	revokeURL := fmt.Sprintf("%s/acme/%s/revoke-cert", baseURL.String(), escProvName)

	cert, key, err := generateCertKeyPair()
	assert.FatalError(t, err)
	rp := &revokePayload{
		Certificate: base64.RawURLEncoding.EncodeToString(cert.Raw),
	}
	payloadBytes, err := json.Marshal(rp)
	assert.FatalError(t, err)

	jws := &jose.JSONWebSignature{
		Signatures: []jose.Signature{
			{
				Protected: jose.Header{
					Algorithm: jose.ES256,
					KeyID:     "bar",
					ExtraHeaders: map[jose.HeaderKey]interface{}{
						"url": revokeURL,
					},
				},
			},
		},
	}

	type test struct {
		db         acme.DB
		ca         acme.CertificateAuthority
		ctx        context.Context
		statusCode int
		err        *acme.Error
	}

	var tests = map[string]func(t *testing.T) test{
		"fail/no-jws": func(t *testing.T) test {
			ctx := context.Background()
			return test{
				db:         &acme.MockDB{},
				ctx:        ctx,
				statusCode: 500,
				err:        acme.NewErrorISE("jws expected in request context"),
			}
		},
		"fail/nil-jws": func(t *testing.T) test {
			ctx := context.WithValue(context.Background(), jwsContextKey, nil)
			return test{
				db:         &acme.MockDB{},
				ctx:        ctx,
				statusCode: 500,
				err:        acme.NewErrorISE("jws expected in request context"),
			}
		},
		"fail/no-provisioner": func(t *testing.T) test {
			ctx := context.WithValue(context.Background(), jwsContextKey, jws)
			return test{
				db:         &acme.MockDB{},
				ctx:        ctx,
				statusCode: 500,
				err:        acme.NewErrorISE("provisioner does not exist"),
			}
		},
		"fail/nil-provisioner": func(t *testing.T) test {
			ctx := context.WithValue(context.Background(), jwsContextKey, jws)
<<<<<<< HEAD
			ctx = context.WithValue(ctx, ProvisionerContextKey, nil)
=======
			ctx = acme.NewProvisionerContext(ctx, nil)
>>>>>>> 911cec21
			return test{
				db:         &acme.MockDB{},
				ctx:        ctx,
				statusCode: 500,
				err:        acme.NewErrorISE("provisioner does not exist"),
			}
		},
		"fail/no-payload": func(t *testing.T) test {
			ctx := context.WithValue(context.Background(), jwsContextKey, jws)
<<<<<<< HEAD
			ctx = context.WithValue(ctx, ProvisionerContextKey, prov)
=======
			ctx = acme.NewProvisionerContext(ctx, prov)
>>>>>>> 911cec21
			return test{
				db:         &acme.MockDB{},
				ctx:        ctx,
				statusCode: 500,
				err:        acme.NewErrorISE("payload does not exist"),
			}
		},
		"fail/nil-payload": func(t *testing.T) test {
			ctx := context.WithValue(context.Background(), jwsContextKey, jws)
<<<<<<< HEAD
			ctx = context.WithValue(ctx, ProvisionerContextKey, prov)
=======
			ctx = acme.NewProvisionerContext(ctx, prov)
>>>>>>> 911cec21
			ctx = context.WithValue(ctx, payloadContextKey, nil)
			return test{
				db:         &acme.MockDB{},
				ctx:        ctx,
				statusCode: 500,
				err:        acme.NewErrorISE("payload does not exist"),
			}
		},
		"fail/unmarshal-payload": func(t *testing.T) test {
			malformedPayload := []byte(`{"payload":malformed?}`)
			ctx := context.WithValue(context.Background(), jwsContextKey, jws)
<<<<<<< HEAD
			ctx = context.WithValue(ctx, ProvisionerContextKey, prov)
=======
			ctx = acme.NewProvisionerContext(ctx, prov)
>>>>>>> 911cec21
			ctx = context.WithValue(ctx, payloadContextKey, &payloadInfo{value: malformedPayload})
			return test{
				db:         &acme.MockDB{},
				ctx:        ctx,
				statusCode: 500,
				err:        acme.NewErrorISE("error unmarshaling payload"),
			}
		},
		"fail/wrong-certificate-encoding": func(t *testing.T) test {
			wrongPayload := &revokePayload{
				Certificate: base64.StdEncoding.EncodeToString(cert.Raw),
			}
			wronglyEncodedPayloadBytes, err := json.Marshal(wrongPayload)
			assert.FatalError(t, err)
<<<<<<< HEAD
			ctx := context.WithValue(context.Background(), ProvisionerContextKey, prov)
=======
			ctx := acme.NewProvisionerContext(context.Background(), prov)
>>>>>>> 911cec21
			ctx = context.WithValue(ctx, payloadContextKey, &payloadInfo{value: wronglyEncodedPayloadBytes})
			ctx = context.WithValue(ctx, jwsContextKey, jws)
			return test{
				db:         &acme.MockDB{},
				ctx:        ctx,
				statusCode: 400,
				err: &acme.Error{
					Type:   "urn:ietf:params:acme:error:malformed",
					Status: 400,
					Detail: "The request message was malformed",
				},
			}
		},
		"fail/no-certificate-encoded": func(t *testing.T) test {
			emptyPayload := &revokePayload{
				Certificate: base64.RawURLEncoding.EncodeToString([]byte{}),
			}
			emptyPayloadBytes, err := json.Marshal(emptyPayload)
			assert.FatalError(t, err)
<<<<<<< HEAD
			ctx := context.WithValue(context.Background(), ProvisionerContextKey, prov)
=======
			ctx := acme.NewProvisionerContext(context.Background(), prov)
>>>>>>> 911cec21
			ctx = context.WithValue(ctx, payloadContextKey, &payloadInfo{value: emptyPayloadBytes})
			ctx = context.WithValue(ctx, jwsContextKey, jws)
			return test{
				db:         &acme.MockDB{},
				ctx:        ctx,
				statusCode: 400,
				err: &acme.Error{
					Type:   "urn:ietf:params:acme:error:malformed",
					Status: 400,
					Detail: "The request message was malformed",
				},
			}
		},
		"fail/db.GetCertificateBySerial": func(t *testing.T) test {
<<<<<<< HEAD
			ctx := context.WithValue(context.Background(), ProvisionerContextKey, prov)
=======
			ctx := acme.NewProvisionerContext(context.Background(), prov)
>>>>>>> 911cec21
			ctx = context.WithValue(ctx, payloadContextKey, &payloadInfo{value: payloadBytes})
			ctx = context.WithValue(ctx, jwsContextKey, jws)
			db := &acme.MockDB{
				MockGetCertificateBySerial: func(ctx context.Context, serial string) (*acme.Certificate, error) {
					return nil, errors.New("force")
				},
			}
			return test{
				db:         db,
				ctx:        ctx,
				statusCode: 500,
				err:        acme.NewErrorISE("error retrieving certificate by serial"),
			}
		},
		"fail/different-certificate-contents": func(t *testing.T) test {
			aDifferentCert, _, err := generateCertKeyPair()
			assert.FatalError(t, err)
<<<<<<< HEAD
			ctx := context.WithValue(context.Background(), ProvisionerContextKey, prov)
=======
			ctx := acme.NewProvisionerContext(context.Background(), prov)
>>>>>>> 911cec21
			ctx = context.WithValue(ctx, payloadContextKey, &payloadInfo{value: payloadBytes})
			ctx = context.WithValue(ctx, jwsContextKey, jws)
			db := &acme.MockDB{
				MockGetCertificateBySerial: func(ctx context.Context, serial string) (*acme.Certificate, error) {
					assert.Equals(t, cert.SerialNumber.String(), serial)
					return &acme.Certificate{
						Leaf: aDifferentCert,
					}, nil
				},
			}
			return test{
				db:         db,
				ctx:        ctx,
				statusCode: 500,
				err:        acme.NewErrorISE("certificate raw bytes are not equal"),
			}
		},
		"fail/no-account": func(t *testing.T) test {
<<<<<<< HEAD
			ctx := context.WithValue(context.Background(), ProvisionerContextKey, prov)
=======
			ctx := acme.NewProvisionerContext(context.Background(), prov)
>>>>>>> 911cec21
			ctx = context.WithValue(ctx, payloadContextKey, &payloadInfo{value: payloadBytes})
			ctx = context.WithValue(ctx, jwsContextKey, jws)
			db := &acme.MockDB{
				MockGetCertificateBySerial: func(ctx context.Context, serial string) (*acme.Certificate, error) {
					assert.Equals(t, cert.SerialNumber.String(), serial)
					return &acme.Certificate{
						Leaf: cert,
					}, nil
				},
			}
			return test{
				db:         db,
				ctx:        ctx,
				statusCode: 400,
				err:        acme.NewError(acme.ErrorAccountDoesNotExistType, "account not in context"),
			}
		},
		"fail/nil-account": func(t *testing.T) test {
<<<<<<< HEAD
			ctx := context.WithValue(context.Background(), ProvisionerContextKey, prov)
=======
			ctx := acme.NewProvisionerContext(context.Background(), prov)
>>>>>>> 911cec21
			ctx = context.WithValue(ctx, payloadContextKey, &payloadInfo{value: payloadBytes})
			ctx = context.WithValue(ctx, jwsContextKey, jws)
			ctx = context.WithValue(ctx, AccContextKey, nil)
			db := &acme.MockDB{
				MockGetCertificateBySerial: func(ctx context.Context, serial string) (*acme.Certificate, error) {
					assert.Equals(t, cert.SerialNumber.String(), serial)
					return &acme.Certificate{
						Leaf: cert,
					}, nil
				},
			}
			return test{
				db:         db,
				ctx:        ctx,
				statusCode: 400,
				err:        acme.NewError(acme.ErrorAccountDoesNotExistType, "account not in context"),
			}
		},
		"fail/account-not-valid": func(t *testing.T) test {
			acc := &acme.Account{ID: "accountID", Status: acme.StatusInvalid}
<<<<<<< HEAD
			ctx := context.WithValue(context.Background(), ProvisionerContextKey, prov)
			ctx = context.WithValue(ctx, AccContextKey, acc)
=======
			ctx := acme.NewProvisionerContext(context.Background(), prov)
			ctx = context.WithValue(ctx, accContextKey, acc)
>>>>>>> 911cec21
			ctx = context.WithValue(ctx, payloadContextKey, &payloadInfo{value: payloadBytes})
			ctx = context.WithValue(ctx, jwsContextKey, jws)
			ctx = context.WithValue(ctx, chi.RouteCtxKey, chiCtx)
			db := &acme.MockDB{
				MockGetCertificateBySerial: func(ctx context.Context, serial string) (*acme.Certificate, error) {
					assert.Equals(t, cert.SerialNumber.String(), serial)
					return &acme.Certificate{
						AccountID: "accountID",
						Leaf:      cert,
					}, nil
				},
			}
			ca := &mockCA{}
			return test{
				db:         db,
				ca:         ca,
				ctx:        ctx,
				statusCode: 403,
				err: &acme.Error{
					Type:   "urn:ietf:params:acme:error:unauthorized",
					Detail: "No authorization provided for name 127.0.0.1",
					Status: 403,
				},
			}
		},
		"fail/account-not-authorized": func(t *testing.T) test {
			acc := &acme.Account{ID: "accountID", Status: acme.StatusValid}
<<<<<<< HEAD
			ctx := context.WithValue(context.Background(), ProvisionerContextKey, prov)
			ctx = context.WithValue(ctx, AccContextKey, acc)
=======
			ctx := acme.NewProvisionerContext(context.Background(), prov)
			ctx = context.WithValue(ctx, accContextKey, acc)
>>>>>>> 911cec21
			ctx = context.WithValue(ctx, payloadContextKey, &payloadInfo{value: payloadBytes})
			ctx = context.WithValue(ctx, jwsContextKey, jws)
			ctx = context.WithValue(ctx, chi.RouteCtxKey, chiCtx)
			db := &acme.MockDB{
				MockGetCertificateBySerial: func(ctx context.Context, serial string) (*acme.Certificate, error) {
					assert.Equals(t, cert.SerialNumber.String(), serial)
					return &acme.Certificate{
						AccountID: "differentAccountID",
						Leaf:      cert,
					}, nil
				},
				MockGetAuthorizationsByAccountID: func(ctx context.Context, accountID string) ([]*acme.Authorization, error) {
					assert.Equals(t, "accountID", accountID)
					return []*acme.Authorization{
						{
							AccountID: "accountID",
							Status:    acme.StatusValid,
							Identifier: acme.Identifier{
								Type:  acme.IP,
								Value: "127.0.1.0",
							},
						},
					}, nil
				},
			}
			ca := &mockCA{}
			return test{
				db:         db,
				ca:         ca,
				ctx:        ctx,
				statusCode: 403,
				err: &acme.Error{
					Type:   "urn:ietf:params:acme:error:unauthorized",
					Detail: "No authorization provided for name 127.0.0.1",
					Status: 403,
				},
			}
		},
		"fail/unauthorized-certificate-key": func(t *testing.T) test {
			_, unauthorizedKey, err := generateCertKeyPair()
			assert.FatalError(t, err)
			jwsPayload := &revokePayload{
				Certificate: base64.RawURLEncoding.EncodeToString(cert.Raw),
				ReasonCode:  v(2),
			}
			jwsBytes, err := jwsEncodeJSON(rp, unauthorizedKey, "", "nonce", revokeURL)
			assert.FatalError(t, err)
			parsedJWS, err := jose.ParseJWS(string(jwsBytes))
			assert.FatalError(t, err)
			unauthorizedPayloadBytes, err := json.Marshal(jwsPayload)
			assert.FatalError(t, err)
<<<<<<< HEAD
			ctx := context.WithValue(context.Background(), ProvisionerContextKey, prov)
=======
			ctx := acme.NewProvisionerContext(context.Background(), prov)
>>>>>>> 911cec21
			ctx = context.WithValue(ctx, payloadContextKey, &payloadInfo{value: unauthorizedPayloadBytes})
			ctx = context.WithValue(ctx, jwsContextKey, parsedJWS)
			ctx = context.WithValue(ctx, chi.RouteCtxKey, chiCtx)
			db := &acme.MockDB{
				MockGetCertificateBySerial: func(ctx context.Context, serial string) (*acme.Certificate, error) {
					assert.Equals(t, cert.SerialNumber.String(), serial)
					return &acme.Certificate{
						AccountID: "accountID",
						Leaf:      cert,
					}, nil
				},
			}
			ca := &mockCA{}
			acmeErr := acme.NewError(acme.ErrorUnauthorizedType, "verification of jws using certificate public key failed")
			acmeErr.Detail = "No authorization provided for name 127.0.0.1"
			return test{
				db:         db,
				ca:         ca,
				ctx:        ctx,
				statusCode: 403,
				err:        acmeErr,
			}
		},
		"fail/certificate-revoked-check-fails": func(t *testing.T) test {
			acc := &acme.Account{ID: "accountID", Status: acme.StatusValid}
<<<<<<< HEAD
			ctx := context.WithValue(context.Background(), ProvisionerContextKey, prov)
			ctx = context.WithValue(ctx, AccContextKey, acc)
=======
			ctx := acme.NewProvisionerContext(context.Background(), prov)
			ctx = context.WithValue(ctx, accContextKey, acc)
>>>>>>> 911cec21
			ctx = context.WithValue(ctx, payloadContextKey, &payloadInfo{value: payloadBytes})
			ctx = context.WithValue(ctx, jwsContextKey, jws)
			ctx = context.WithValue(ctx, chi.RouteCtxKey, chiCtx)
			db := &acme.MockDB{
				MockGetCertificateBySerial: func(ctx context.Context, serial string) (*acme.Certificate, error) {
					assert.Equals(t, cert.SerialNumber.String(), serial)
					return &acme.Certificate{
						AccountID: "accountID",
						Leaf:      cert,
					}, nil
				},
			}
			ca := &mockCA{
				MockIsRevoked: func(sn string) (bool, error) {
					return false, errors.New("force")
				},
			}
			return test{
				db:         db,
				ca:         ca,
				ctx:        ctx,
				statusCode: 500,
				err: &acme.Error{
					Type:   "urn:ietf:params:acme:error:serverInternal",
					Detail: "The server experienced an internal error",
					Status: 500,
				},
			}
		},
		"fail/certificate-already-revoked": func(t *testing.T) test {
			acc := &acme.Account{ID: "accountID", Status: acme.StatusValid}
<<<<<<< HEAD
			ctx := context.WithValue(context.Background(), ProvisionerContextKey, prov)
			ctx = context.WithValue(ctx, AccContextKey, acc)
=======
			ctx := acme.NewProvisionerContext(context.Background(), prov)
			ctx = context.WithValue(ctx, accContextKey, acc)
>>>>>>> 911cec21
			ctx = context.WithValue(ctx, payloadContextKey, &payloadInfo{value: payloadBytes})
			ctx = context.WithValue(ctx, jwsContextKey, jws)
			db := &acme.MockDB{
				MockGetCertificateBySerial: func(ctx context.Context, serial string) (*acme.Certificate, error) {
					assert.Equals(t, cert.SerialNumber.String(), serial)
					return &acme.Certificate{
						AccountID: "accountID",
						Leaf:      cert,
					}, nil
				},
			}
			ca := &mockCA{
				MockIsRevoked: func(sn string) (bool, error) {
					return true, nil
				},
			}
			return test{
				db:         db,
				ca:         ca,
				ctx:        ctx,
				statusCode: 400,
				err: &acme.Error{
					Type:   "urn:ietf:params:acme:error:alreadyRevoked",
					Detail: "Certificate already revoked",
					Status: 400,
				},
			}
		},
		"fail/invalid-reasoncode": func(t *testing.T) test {
			invalidReasonPayload := &revokePayload{
				Certificate: base64.RawURLEncoding.EncodeToString(cert.Raw),
				ReasonCode:  v(7),
			}
			invalidReasonCodePayloadBytes, err := json.Marshal(invalidReasonPayload)
			assert.FatalError(t, err)
			acc := &acme.Account{ID: "accountID", Status: acme.StatusValid}
<<<<<<< HEAD
			ctx := context.WithValue(context.Background(), ProvisionerContextKey, prov)
			ctx = context.WithValue(ctx, AccContextKey, acc)
=======
			ctx := acme.NewProvisionerContext(context.Background(), prov)
			ctx = context.WithValue(ctx, accContextKey, acc)
>>>>>>> 911cec21
			ctx = context.WithValue(ctx, payloadContextKey, &payloadInfo{value: invalidReasonCodePayloadBytes})
			ctx = context.WithValue(ctx, jwsContextKey, jws)
			db := &acme.MockDB{
				MockGetCertificateBySerial: func(ctx context.Context, serial string) (*acme.Certificate, error) {
					assert.Equals(t, cert.SerialNumber.String(), serial)
					return &acme.Certificate{
						AccountID: "accountID",
						Leaf:      cert,
					}, nil
				},
			}
			ca := &mockCA{
				MockIsRevoked: func(sn string) (bool, error) {
					return false, nil
				},
			}
			return test{
				db:         db,
				ca:         ca,
				ctx:        ctx,
				statusCode: 400,
				err: &acme.Error{
					Type:   "urn:ietf:params:acme:error:badRevocationReason",
					Detail: "The revocation reason provided is not allowed by the server",
					Status: 400,
				},
			}
		},
		"fail/prov.AuthorizeRevoke": func(t *testing.T) test {
			assert.FatalError(t, err)
			mockACMEProv := &acme.MockProvisioner{
				MauthorizeRevoke: func(ctx context.Context, token string) error {
					return errors.New("force")
				},
			}
			acc := &acme.Account{ID: "accountID", Status: acme.StatusValid}
<<<<<<< HEAD
			ctx := context.WithValue(context.Background(), ProvisionerContextKey, mockACMEProv)
			ctx = context.WithValue(ctx, AccContextKey, acc)
=======
			ctx := acme.NewProvisionerContext(context.Background(), mockACMEProv)
			ctx = context.WithValue(ctx, accContextKey, acc)
>>>>>>> 911cec21
			ctx = context.WithValue(ctx, payloadContextKey, &payloadInfo{value: payloadBytes})
			ctx = context.WithValue(ctx, jwsContextKey, jws)
			db := &acme.MockDB{
				MockGetCertificateBySerial: func(ctx context.Context, serial string) (*acme.Certificate, error) {
					assert.Equals(t, cert.SerialNumber.String(), serial)
					return &acme.Certificate{
						AccountID: "accountID",
						Leaf:      cert,
					}, nil
				},
			}
			ca := &mockCA{
				MockIsRevoked: func(sn string) (bool, error) {
					return false, nil
				},
			}
			return test{
				db:         db,
				ca:         ca,
				ctx:        ctx,
				statusCode: 500,
				err: &acme.Error{
					Type:   "urn:ietf:params:acme:error:serverInternal",
					Detail: "The server experienced an internal error",
					Status: 500,
				},
			}
		},
		"fail/ca.Revoke": func(t *testing.T) test {
			acc := &acme.Account{ID: "accountID", Status: acme.StatusValid}
<<<<<<< HEAD
			ctx := context.WithValue(context.Background(), ProvisionerContextKey, prov)
			ctx = context.WithValue(ctx, AccContextKey, acc)
=======
			ctx := acme.NewProvisionerContext(context.Background(), prov)
			ctx = context.WithValue(ctx, accContextKey, acc)
>>>>>>> 911cec21
			ctx = context.WithValue(ctx, payloadContextKey, &payloadInfo{value: payloadBytes})
			ctx = context.WithValue(ctx, jwsContextKey, jws)
			db := &acme.MockDB{
				MockGetCertificateBySerial: func(ctx context.Context, serial string) (*acme.Certificate, error) {
					assert.Equals(t, cert.SerialNumber.String(), serial)
					return &acme.Certificate{
						AccountID: "accountID",
						Leaf:      cert,
					}, nil
				},
			}
			ca := &mockCA{
				MockRevoke: func(ctx context.Context, opts *authority.RevokeOptions) error {
					return errors.New("force")
				},
			}
			return test{
				db:         db,
				ca:         ca,
				ctx:        ctx,
				statusCode: 500,
				err: &acme.Error{
					Type:   "urn:ietf:params:acme:error:serverInternal",
					Detail: "The server experienced an internal error",
					Status: 500,
				},
			}
		},
		"fail/ca.Revoke-already-revoked": func(t *testing.T) test {
			acc := &acme.Account{ID: "accountID", Status: acme.StatusValid}
<<<<<<< HEAD
			ctx := context.WithValue(context.Background(), ProvisionerContextKey, prov)
			ctx = context.WithValue(ctx, AccContextKey, acc)
=======
			ctx := acme.NewProvisionerContext(context.Background(), prov)
			ctx = context.WithValue(ctx, accContextKey, acc)
>>>>>>> 911cec21
			ctx = context.WithValue(ctx, payloadContextKey, &payloadInfo{value: payloadBytes})
			ctx = context.WithValue(ctx, jwsContextKey, jws)
			db := &acme.MockDB{
				MockGetCertificateBySerial: func(ctx context.Context, serial string) (*acme.Certificate, error) {
					assert.Equals(t, cert.SerialNumber.String(), serial)
					return &acme.Certificate{
						AccountID: "accountID",
						Leaf:      cert,
					}, nil
				},
			}
			ca := &mockCA{
				MockIsRevoked: func(sn string) (bool, error) {
					return false, nil
				},
				MockRevoke: func(ctx context.Context, opts *authority.RevokeOptions) error {
					return fmt.Errorf("certificate with serial number '%s' is already revoked", cert.SerialNumber.String())
				},
			}
			return test{
				db:         db,
				ca:         ca,
				ctx:        ctx,
				statusCode: 400,
				err:        acme.NewError(acme.ErrorAlreadyRevokedType, "certificate with serial number '%s' is already revoked", cert.SerialNumber.String()),
			}
		},
		"ok/using-account-key": func(t *testing.T) test {
			acc := &acme.Account{ID: "accountID", Status: acme.StatusValid}
<<<<<<< HEAD
			ctx := context.WithValue(context.Background(), ProvisionerContextKey, prov)
			ctx = context.WithValue(ctx, AccContextKey, acc)
=======
			ctx := acme.NewProvisionerContext(context.Background(), prov)
			ctx = context.WithValue(ctx, accContextKey, acc)
>>>>>>> 911cec21
			ctx = context.WithValue(ctx, payloadContextKey, &payloadInfo{value: payloadBytes})
			ctx = context.WithValue(ctx, jwsContextKey, jws)
			ctx = context.WithValue(ctx, chi.RouteCtxKey, chiCtx)
			db := &acme.MockDB{
				MockGetCertificateBySerial: func(ctx context.Context, serial string) (*acme.Certificate, error) {
					assert.Equals(t, cert.SerialNumber.String(), serial)
					return &acme.Certificate{
						AccountID: "accountID",
						Leaf:      cert,
					}, nil
				},
			}
			ca := &mockCA{}
			return test{
				db:         db,
				ca:         ca,
				ctx:        ctx,
				statusCode: 200,
			}
		},
		"ok/using-certificate-key": func(t *testing.T) test {
			jwsBytes, err := jwsEncodeJSON(rp, key, "", "nonce", revokeURL)
			assert.FatalError(t, err)
			jws, err := jose.ParseJWS(string(jwsBytes))
			assert.FatalError(t, err)
<<<<<<< HEAD
			ctx := context.WithValue(context.Background(), ProvisionerContextKey, prov)
=======
			ctx := acme.NewProvisionerContext(context.Background(), prov)
>>>>>>> 911cec21
			ctx = context.WithValue(ctx, payloadContextKey, &payloadInfo{value: payloadBytes})
			ctx = context.WithValue(ctx, jwsContextKey, jws)
			ctx = context.WithValue(ctx, chi.RouteCtxKey, chiCtx)
			db := &acme.MockDB{
				MockGetCertificateBySerial: func(ctx context.Context, serial string) (*acme.Certificate, error) {
					assert.Equals(t, cert.SerialNumber.String(), serial)
					return &acme.Certificate{
						AccountID: "someDifferentAccountID",
						Leaf:      cert,
					}, nil
				},
			}
			ca := &mockCA{}
			return test{
				db:         db,
				ca:         ca,
				ctx:        ctx,
				statusCode: 200,
			}
		},
	}
	for name, setup := range tests {
		tc := setup(t)
		t.Run(name, func(t *testing.T) {
			ctx := newBaseContext(tc.ctx, tc.db, acme.NewLinker("test.ca.smallstep.com", "acme"))
			mockMustAuthority(t, tc.ca)
			req := httptest.NewRequest("POST", revokeURL, nil)
			req = req.WithContext(ctx)
			w := httptest.NewRecorder()
			RevokeCert(w, req)
			res := w.Result()

			assert.Equals(t, res.StatusCode, tc.statusCode)

			body, err := io.ReadAll(res.Body)
			res.Body.Close()
			assert.FatalError(t, err)

			if res.StatusCode >= 400 && assert.NotNil(t, tc.err) {
				var ae acme.Error
				assert.FatalError(t, json.Unmarshal(bytes.TrimSpace(body), &ae))

				assert.Equals(t, ae.Type, tc.err.Type)
				assert.Equals(t, ae.Detail, tc.err.Detail)
				assert.Equals(t, ae.Identifier, tc.err.Identifier)
				assert.Equals(t, ae.Subproblems, tc.err.Subproblems)
				assert.Equals(t, res.Header["Content-Type"], []string{"application/problem+json"})
			} else {
				assert.True(t, bytes.Equal(bytes.TrimSpace(body), []byte{}))
				assert.Equals(t, int64(0), req.ContentLength)
				assert.Equals(t, []string{fmt.Sprintf("<%s/acme/%s/directory>;rel=\"index\"", baseURL.String(), escProvName)}, res.Header["Link"])
			}
		})
	}
}

func TestHandler_isAccountAuthorized(t *testing.T) {
	type test struct {
		db              acme.DB
		ctx             context.Context
		existingCert    *acme.Certificate
		certToBeRevoked *x509.Certificate
		account         *acme.Account
		err             *acme.Error
	}
	accountID := "accountID"
	var tests = map[string]func(t *testing.T) test{
		"fail/account-invalid": func(t *testing.T) test {
			account := &acme.Account{
				ID:     accountID,
				Status: acme.StatusInvalid,
			}
			certToBeRevoked := &x509.Certificate{
				Subject: pkix.Name{
					CommonName: "127.0.0.1",
				},
			}
			return test{
				ctx:             context.TODO(),
				certToBeRevoked: certToBeRevoked,
				account:         account,
				err: &acme.Error{
					Type:   "urn:ietf:params:acme:error:unauthorized",
					Status: http.StatusForbidden,
					Detail: "No authorization provided for name 127.0.0.1",
					Err:    errors.New("account 'accountID' has status 'invalid'"),
				},
			}
		},
		"fail/different-account": func(t *testing.T) test {
			account := &acme.Account{
				ID:     accountID,
				Status: acme.StatusValid,
			}
			certToBeRevoked := &x509.Certificate{
				IPAddresses: []net.IP{net.ParseIP("127.0.0.1")},
			}
			existingCert := &acme.Certificate{
				AccountID: "differentAccountID",
			}
			return test{
				db: &acme.MockDB{
					MockGetAuthorizationsByAccountID: func(ctx context.Context, accountID string) ([]*acme.Authorization, error) {
						assert.Equals(t, "accountID", accountID)
						return []*acme.Authorization{
							{
								AccountID: accountID,
								Status:    acme.StatusValid,
								Identifier: acme.Identifier{
									Type:  acme.IP,
									Value: "127.0.0.1",
								},
							},
						}, nil
					},
				},
				ctx:             context.TODO(),
				existingCert:    existingCert,
				certToBeRevoked: certToBeRevoked,
				account:         account,
				err: &acme.Error{
					Type:   "urn:ietf:params:acme:error:unauthorized",
					Status: http.StatusForbidden,
					Detail: "No authorization provided",
					Err:    errors.New("account 'accountID' is not authorized"),
				},
			}
		},
		"ok": func(t *testing.T) test {
			account := &acme.Account{
				ID:     accountID,
				Status: acme.StatusValid,
			}
			certToBeRevoked := &x509.Certificate{
				IPAddresses: []net.IP{net.ParseIP("127.0.0.1")},
			}
			existingCert := &acme.Certificate{
				AccountID: "accountID",
			}
			return test{
				db: &acme.MockDB{
					MockGetAuthorizationsByAccountID: func(ctx context.Context, accountID string) ([]*acme.Authorization, error) {
						assert.Equals(t, "accountID", accountID)
						return []*acme.Authorization{
							{
								AccountID: accountID,
								Status:    acme.StatusValid,
								Identifier: acme.Identifier{
									Type:  acme.IP,
									Value: "127.0.0.1",
								},
							},
						}, nil
					},
				},
				ctx:             context.TODO(),
				existingCert:    existingCert,
				certToBeRevoked: certToBeRevoked,
				account:         account,
				err:             nil,
			}
		},
	}
	for name, setup := range tests {
		tc := setup(t)
		t.Run(name, func(t *testing.T) {
			// h := &Handler{db: tc.db}
			acmeErr := isAccountAuthorized(tc.ctx, tc.existingCert, tc.certToBeRevoked, tc.account)

			expectError := tc.err != nil
			gotError := acmeErr != nil
			if expectError != gotError {
				t.Errorf("expected: %t, got: %t", expectError, gotError)
				return
			}

			if !gotError {
				return // nothing to check; return early
			}

			assert.Equals(t, acmeErr.Err.Error(), tc.err.Err.Error())
			assert.Equals(t, acmeErr.Type, tc.err.Type)
			assert.Equals(t, acmeErr.Status, tc.err.Status)
			assert.Equals(t, acmeErr.Detail, tc.err.Detail)
			assert.Equals(t, acmeErr.Identifier, tc.err.Identifier)
			assert.Equals(t, acmeErr.Subproblems, tc.err.Subproblems)

		})
	}
}

func Test_wrapUnauthorizedError(t *testing.T) {
	type test struct {
		cert                    *x509.Certificate
		unauthorizedIdentifiers []acme.Identifier
		msg                     string
		err                     error
		want                    *acme.Error
	}
	var tests = map[string]func(t *testing.T) test{
		"unauthorizedIdentifiers": func(t *testing.T) test {
			acmeErr := acme.NewError(acme.ErrorUnauthorizedType, "account 'accountID' is not authorized")
			acmeErr.Status = http.StatusForbidden
			acmeErr.Detail = "No authorization provided for name 127.0.0.1"
			return test{
				err:  nil,
				cert: nil,
				unauthorizedIdentifiers: []acme.Identifier{
					{
						Type:  acme.IP,
						Value: "127.0.0.1",
					},
				},
				msg:  "account 'accountID' is not authorized",
				want: acmeErr,
			}
		},
		"subject": func(t *testing.T) test {
			acmeErr := acme.NewError(acme.ErrorUnauthorizedType, "account 'accountID' is not authorized")
			acmeErr.Status = http.StatusForbidden
			acmeErr.Detail = "No authorization provided for name test.example.com"
			cert := &x509.Certificate{
				Subject: pkix.Name{
					CommonName: "test.example.com",
				},
			}
			return test{
				err:                     nil,
				cert:                    cert,
				unauthorizedIdentifiers: []acme.Identifier{},
				msg:                     "account 'accountID' is not authorized",
				want:                    acmeErr,
			}
		},
		"wrap-subject": func(t *testing.T) test {
			acmeErr := acme.NewError(acme.ErrorUnauthorizedType, "verification of jws using certificate public key failed: square/go-jose: error in cryptographic primitive")
			acmeErr.Status = http.StatusForbidden
			acmeErr.Detail = "No authorization provided for name test.example.com"
			cert := &x509.Certificate{
				Subject: pkix.Name{
					CommonName: "test.example.com",
				},
			}
			return test{
				err:                     errors.New("square/go-jose: error in cryptographic primitive"),
				cert:                    cert,
				unauthorizedIdentifiers: []acme.Identifier{},
				msg:                     "verification of jws using certificate public key failed",
				want:                    acmeErr,
			}
		},
		"default": func(t *testing.T) test {
			acmeErr := acme.NewError(acme.ErrorUnauthorizedType, "account 'accountID' is not authorized")
			acmeErr.Status = http.StatusForbidden
			acmeErr.Detail = "No authorization provided"
			cert := &x509.Certificate{
				Subject: pkix.Name{
					CommonName: "",
				},
			}
			return test{
				err:                     nil,
				cert:                    cert,
				unauthorizedIdentifiers: []acme.Identifier{},
				msg:                     "account 'accountID' is not authorized",
				want:                    acmeErr,
			}
		},
	}
	for name, prep := range tests {
		tc := prep(t)
		t.Run(name, func(t *testing.T) {
			acmeErr := wrapUnauthorizedError(tc.cert, tc.unauthorizedIdentifiers, tc.msg, tc.err)
			assert.Equals(t, acmeErr.Err.Error(), tc.want.Err.Error())
			assert.Equals(t, acmeErr.Type, tc.want.Type)
			assert.Equals(t, acmeErr.Status, tc.want.Status)
			assert.Equals(t, acmeErr.Detail, tc.want.Detail)
			assert.Equals(t, acmeErr.Identifier, tc.want.Identifier)
			assert.Equals(t, acmeErr.Subproblems, tc.want.Subproblems)
		})
	}
}<|MERGE_RESOLUTION|>--- conflicted
+++ resolved
@@ -547,11 +547,7 @@
 		},
 		"fail/nil-provisioner": func(t *testing.T) test {
 			ctx := context.WithValue(context.Background(), jwsContextKey, jws)
-<<<<<<< HEAD
-			ctx = context.WithValue(ctx, ProvisionerContextKey, nil)
-=======
 			ctx = acme.NewProvisionerContext(ctx, nil)
->>>>>>> 911cec21
 			return test{
 				db:         &acme.MockDB{},
 				ctx:        ctx,
@@ -561,11 +557,7 @@
 		},
 		"fail/no-payload": func(t *testing.T) test {
 			ctx := context.WithValue(context.Background(), jwsContextKey, jws)
-<<<<<<< HEAD
-			ctx = context.WithValue(ctx, ProvisionerContextKey, prov)
-=======
 			ctx = acme.NewProvisionerContext(ctx, prov)
->>>>>>> 911cec21
 			return test{
 				db:         &acme.MockDB{},
 				ctx:        ctx,
@@ -575,11 +567,7 @@
 		},
 		"fail/nil-payload": func(t *testing.T) test {
 			ctx := context.WithValue(context.Background(), jwsContextKey, jws)
-<<<<<<< HEAD
-			ctx = context.WithValue(ctx, ProvisionerContextKey, prov)
-=======
 			ctx = acme.NewProvisionerContext(ctx, prov)
->>>>>>> 911cec21
 			ctx = context.WithValue(ctx, payloadContextKey, nil)
 			return test{
 				db:         &acme.MockDB{},
@@ -591,11 +579,7 @@
 		"fail/unmarshal-payload": func(t *testing.T) test {
 			malformedPayload := []byte(`{"payload":malformed?}`)
 			ctx := context.WithValue(context.Background(), jwsContextKey, jws)
-<<<<<<< HEAD
-			ctx = context.WithValue(ctx, ProvisionerContextKey, prov)
-=======
 			ctx = acme.NewProvisionerContext(ctx, prov)
->>>>>>> 911cec21
 			ctx = context.WithValue(ctx, payloadContextKey, &payloadInfo{value: malformedPayload})
 			return test{
 				db:         &acme.MockDB{},
@@ -610,11 +594,7 @@
 			}
 			wronglyEncodedPayloadBytes, err := json.Marshal(wrongPayload)
 			assert.FatalError(t, err)
-<<<<<<< HEAD
-			ctx := context.WithValue(context.Background(), ProvisionerContextKey, prov)
-=======
-			ctx := acme.NewProvisionerContext(context.Background(), prov)
->>>>>>> 911cec21
+			ctx := acme.NewProvisionerContext(context.Background(), prov)
 			ctx = context.WithValue(ctx, payloadContextKey, &payloadInfo{value: wronglyEncodedPayloadBytes})
 			ctx = context.WithValue(ctx, jwsContextKey, jws)
 			return test{
@@ -634,11 +614,7 @@
 			}
 			emptyPayloadBytes, err := json.Marshal(emptyPayload)
 			assert.FatalError(t, err)
-<<<<<<< HEAD
-			ctx := context.WithValue(context.Background(), ProvisionerContextKey, prov)
-=======
-			ctx := acme.NewProvisionerContext(context.Background(), prov)
->>>>>>> 911cec21
+			ctx := acme.NewProvisionerContext(context.Background(), prov)
 			ctx = context.WithValue(ctx, payloadContextKey, &payloadInfo{value: emptyPayloadBytes})
 			ctx = context.WithValue(ctx, jwsContextKey, jws)
 			return test{
@@ -653,11 +629,7 @@
 			}
 		},
 		"fail/db.GetCertificateBySerial": func(t *testing.T) test {
-<<<<<<< HEAD
-			ctx := context.WithValue(context.Background(), ProvisionerContextKey, prov)
-=======
-			ctx := acme.NewProvisionerContext(context.Background(), prov)
->>>>>>> 911cec21
+			ctx := acme.NewProvisionerContext(context.Background(), prov)
 			ctx = context.WithValue(ctx, payloadContextKey, &payloadInfo{value: payloadBytes})
 			ctx = context.WithValue(ctx, jwsContextKey, jws)
 			db := &acme.MockDB{
@@ -675,11 +647,7 @@
 		"fail/different-certificate-contents": func(t *testing.T) test {
 			aDifferentCert, _, err := generateCertKeyPair()
 			assert.FatalError(t, err)
-<<<<<<< HEAD
-			ctx := context.WithValue(context.Background(), ProvisionerContextKey, prov)
-=======
-			ctx := acme.NewProvisionerContext(context.Background(), prov)
->>>>>>> 911cec21
+			ctx := acme.NewProvisionerContext(context.Background(), prov)
 			ctx = context.WithValue(ctx, payloadContextKey, &payloadInfo{value: payloadBytes})
 			ctx = context.WithValue(ctx, jwsContextKey, jws)
 			db := &acme.MockDB{
@@ -698,11 +666,7 @@
 			}
 		},
 		"fail/no-account": func(t *testing.T) test {
-<<<<<<< HEAD
-			ctx := context.WithValue(context.Background(), ProvisionerContextKey, prov)
-=======
-			ctx := acme.NewProvisionerContext(context.Background(), prov)
->>>>>>> 911cec21
+			ctx := acme.NewProvisionerContext(context.Background(), prov)
 			ctx = context.WithValue(ctx, payloadContextKey, &payloadInfo{value: payloadBytes})
 			ctx = context.WithValue(ctx, jwsContextKey, jws)
 			db := &acme.MockDB{
@@ -721,11 +685,7 @@
 			}
 		},
 		"fail/nil-account": func(t *testing.T) test {
-<<<<<<< HEAD
-			ctx := context.WithValue(context.Background(), ProvisionerContextKey, prov)
-=======
-			ctx := acme.NewProvisionerContext(context.Background(), prov)
->>>>>>> 911cec21
+			ctx := acme.NewProvisionerContext(context.Background(), prov)
 			ctx = context.WithValue(ctx, payloadContextKey, &payloadInfo{value: payloadBytes})
 			ctx = context.WithValue(ctx, jwsContextKey, jws)
 			ctx = context.WithValue(ctx, AccContextKey, nil)
@@ -746,13 +706,8 @@
 		},
 		"fail/account-not-valid": func(t *testing.T) test {
 			acc := &acme.Account{ID: "accountID", Status: acme.StatusInvalid}
-<<<<<<< HEAD
-			ctx := context.WithValue(context.Background(), ProvisionerContextKey, prov)
+			ctx := acme.NewProvisionerContext(context.Background(), prov)
 			ctx = context.WithValue(ctx, AccContextKey, acc)
-=======
-			ctx := acme.NewProvisionerContext(context.Background(), prov)
-			ctx = context.WithValue(ctx, accContextKey, acc)
->>>>>>> 911cec21
 			ctx = context.WithValue(ctx, payloadContextKey, &payloadInfo{value: payloadBytes})
 			ctx = context.WithValue(ctx, jwsContextKey, jws)
 			ctx = context.WithValue(ctx, chi.RouteCtxKey, chiCtx)
@@ -780,13 +735,8 @@
 		},
 		"fail/account-not-authorized": func(t *testing.T) test {
 			acc := &acme.Account{ID: "accountID", Status: acme.StatusValid}
-<<<<<<< HEAD
-			ctx := context.WithValue(context.Background(), ProvisionerContextKey, prov)
+			ctx := acme.NewProvisionerContext(context.Background(), prov)
 			ctx = context.WithValue(ctx, AccContextKey, acc)
-=======
-			ctx := acme.NewProvisionerContext(context.Background(), prov)
-			ctx = context.WithValue(ctx, accContextKey, acc)
->>>>>>> 911cec21
 			ctx = context.WithValue(ctx, payloadContextKey, &payloadInfo{value: payloadBytes})
 			ctx = context.WithValue(ctx, jwsContextKey, jws)
 			ctx = context.WithValue(ctx, chi.RouteCtxKey, chiCtx)
@@ -838,11 +788,7 @@
 			assert.FatalError(t, err)
 			unauthorizedPayloadBytes, err := json.Marshal(jwsPayload)
 			assert.FatalError(t, err)
-<<<<<<< HEAD
-			ctx := context.WithValue(context.Background(), ProvisionerContextKey, prov)
-=======
-			ctx := acme.NewProvisionerContext(context.Background(), prov)
->>>>>>> 911cec21
+			ctx := acme.NewProvisionerContext(context.Background(), prov)
 			ctx = context.WithValue(ctx, payloadContextKey, &payloadInfo{value: unauthorizedPayloadBytes})
 			ctx = context.WithValue(ctx, jwsContextKey, parsedJWS)
 			ctx = context.WithValue(ctx, chi.RouteCtxKey, chiCtx)
@@ -868,13 +814,8 @@
 		},
 		"fail/certificate-revoked-check-fails": func(t *testing.T) test {
 			acc := &acme.Account{ID: "accountID", Status: acme.StatusValid}
-<<<<<<< HEAD
-			ctx := context.WithValue(context.Background(), ProvisionerContextKey, prov)
+			ctx := acme.NewProvisionerContext(context.Background(), prov)
 			ctx = context.WithValue(ctx, AccContextKey, acc)
-=======
-			ctx := acme.NewProvisionerContext(context.Background(), prov)
-			ctx = context.WithValue(ctx, accContextKey, acc)
->>>>>>> 911cec21
 			ctx = context.WithValue(ctx, payloadContextKey, &payloadInfo{value: payloadBytes})
 			ctx = context.WithValue(ctx, jwsContextKey, jws)
 			ctx = context.WithValue(ctx, chi.RouteCtxKey, chiCtx)
@@ -906,13 +847,8 @@
 		},
 		"fail/certificate-already-revoked": func(t *testing.T) test {
 			acc := &acme.Account{ID: "accountID", Status: acme.StatusValid}
-<<<<<<< HEAD
-			ctx := context.WithValue(context.Background(), ProvisionerContextKey, prov)
+			ctx := acme.NewProvisionerContext(context.Background(), prov)
 			ctx = context.WithValue(ctx, AccContextKey, acc)
-=======
-			ctx := acme.NewProvisionerContext(context.Background(), prov)
-			ctx = context.WithValue(ctx, accContextKey, acc)
->>>>>>> 911cec21
 			ctx = context.WithValue(ctx, payloadContextKey, &payloadInfo{value: payloadBytes})
 			ctx = context.WithValue(ctx, jwsContextKey, jws)
 			db := &acme.MockDB{
@@ -949,13 +885,8 @@
 			invalidReasonCodePayloadBytes, err := json.Marshal(invalidReasonPayload)
 			assert.FatalError(t, err)
 			acc := &acme.Account{ID: "accountID", Status: acme.StatusValid}
-<<<<<<< HEAD
-			ctx := context.WithValue(context.Background(), ProvisionerContextKey, prov)
+			ctx := acme.NewProvisionerContext(context.Background(), prov)
 			ctx = context.WithValue(ctx, AccContextKey, acc)
-=======
-			ctx := acme.NewProvisionerContext(context.Background(), prov)
-			ctx = context.WithValue(ctx, accContextKey, acc)
->>>>>>> 911cec21
 			ctx = context.WithValue(ctx, payloadContextKey, &payloadInfo{value: invalidReasonCodePayloadBytes})
 			ctx = context.WithValue(ctx, jwsContextKey, jws)
 			db := &acme.MockDB{
@@ -992,13 +923,8 @@
 				},
 			}
 			acc := &acme.Account{ID: "accountID", Status: acme.StatusValid}
-<<<<<<< HEAD
-			ctx := context.WithValue(context.Background(), ProvisionerContextKey, mockACMEProv)
+			ctx := acme.NewProvisionerContext(context.Background(), mockACMEProv)
 			ctx = context.WithValue(ctx, AccContextKey, acc)
-=======
-			ctx := acme.NewProvisionerContext(context.Background(), mockACMEProv)
-			ctx = context.WithValue(ctx, accContextKey, acc)
->>>>>>> 911cec21
 			ctx = context.WithValue(ctx, payloadContextKey, &payloadInfo{value: payloadBytes})
 			ctx = context.WithValue(ctx, jwsContextKey, jws)
 			db := &acme.MockDB{
@@ -1029,13 +955,8 @@
 		},
 		"fail/ca.Revoke": func(t *testing.T) test {
 			acc := &acme.Account{ID: "accountID", Status: acme.StatusValid}
-<<<<<<< HEAD
-			ctx := context.WithValue(context.Background(), ProvisionerContextKey, prov)
+			ctx := acme.NewProvisionerContext(context.Background(), prov)
 			ctx = context.WithValue(ctx, AccContextKey, acc)
-=======
-			ctx := acme.NewProvisionerContext(context.Background(), prov)
-			ctx = context.WithValue(ctx, accContextKey, acc)
->>>>>>> 911cec21
 			ctx = context.WithValue(ctx, payloadContextKey, &payloadInfo{value: payloadBytes})
 			ctx = context.WithValue(ctx, jwsContextKey, jws)
 			db := &acme.MockDB{
@@ -1066,13 +987,8 @@
 		},
 		"fail/ca.Revoke-already-revoked": func(t *testing.T) test {
 			acc := &acme.Account{ID: "accountID", Status: acme.StatusValid}
-<<<<<<< HEAD
-			ctx := context.WithValue(context.Background(), ProvisionerContextKey, prov)
+			ctx := acme.NewProvisionerContext(context.Background(), prov)
 			ctx = context.WithValue(ctx, AccContextKey, acc)
-=======
-			ctx := acme.NewProvisionerContext(context.Background(), prov)
-			ctx = context.WithValue(ctx, accContextKey, acc)
->>>>>>> 911cec21
 			ctx = context.WithValue(ctx, payloadContextKey, &payloadInfo{value: payloadBytes})
 			ctx = context.WithValue(ctx, jwsContextKey, jws)
 			db := &acme.MockDB{
@@ -1102,13 +1018,8 @@
 		},
 		"ok/using-account-key": func(t *testing.T) test {
 			acc := &acme.Account{ID: "accountID", Status: acme.StatusValid}
-<<<<<<< HEAD
-			ctx := context.WithValue(context.Background(), ProvisionerContextKey, prov)
+			ctx := acme.NewProvisionerContext(context.Background(), prov)
 			ctx = context.WithValue(ctx, AccContextKey, acc)
-=======
-			ctx := acme.NewProvisionerContext(context.Background(), prov)
-			ctx = context.WithValue(ctx, accContextKey, acc)
->>>>>>> 911cec21
 			ctx = context.WithValue(ctx, payloadContextKey, &payloadInfo{value: payloadBytes})
 			ctx = context.WithValue(ctx, jwsContextKey, jws)
 			ctx = context.WithValue(ctx, chi.RouteCtxKey, chiCtx)
@@ -1134,11 +1045,7 @@
 			assert.FatalError(t, err)
 			jws, err := jose.ParseJWS(string(jwsBytes))
 			assert.FatalError(t, err)
-<<<<<<< HEAD
-			ctx := context.WithValue(context.Background(), ProvisionerContextKey, prov)
-=======
-			ctx := acme.NewProvisionerContext(context.Background(), prov)
->>>>>>> 911cec21
+			ctx := acme.NewProvisionerContext(context.Background(), prov)
 			ctx = context.WithValue(ctx, payloadContextKey, &payloadInfo{value: payloadBytes})
 			ctx = context.WithValue(ctx, jwsContextKey, jws)
 			ctx = context.WithValue(ctx, chi.RouteCtxKey, chiCtx)
