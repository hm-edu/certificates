--- conflicted
+++ resolved
@@ -196,11 +196,7 @@
 	}
 	ca.auth = auth
 
-<<<<<<< HEAD
-	tlsConfig, err := ca.getTLSConfig(auth, cfg)
-=======
-	tlsConfig, clientTLSConfig, err := ca.getTLSConfig(auth)
->>>>>>> 65b5a636
+	tlsConfig, clientTLSConfig, err := ca.getTLSConfig(auth, cfg)
 	if err != nil {
 		return nil, err
 	}
@@ -560,23 +556,17 @@
 	return nil
 }
 
-<<<<<<< HEAD
-// getTLSConfig returns a TLSConfig for the CA server with a self-renewing
-// server certificate.
-func (ca *CA) getTLSConfig(auth *authority.Authority, cfg *config.Config) (*tls.Config, error) {
+// get TLSConfig returns separate TLSConfigs for server and client with the
+// same self-renewing certificate.
+func (ca *CA) getTLSConfig(auth *authority.Authority, cfg *config.Config) (*tls.Config, *tls.Config, error) {
 
 	if cfg.Storage != "" {
 		err := os.Mkdir(cfg.Storage, 0600)
 		if err != nil && !os.IsExist(err) {
-			return nil, errors.Wrap(err, "error creating storage directory")
-		}
-	}
-
-=======
-// get TLSConfig returns separate TLSConfigs for server and client with the
-// same self-renewing certificate.
-func (ca *CA) getTLSConfig(auth *authority.Authority) (*tls.Config, *tls.Config, error) {
->>>>>>> 65b5a636
+			return nil, nil, errors.Wrap(err, "error creating storage directory")
+		}
+	}
+
 	// Create initial TLS certificate
 	tlsCrt, err := auth.GetTLSCertificate(cfg.Storage, false)
 	if err != nil {
