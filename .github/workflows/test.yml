--- conflicted
+++ resolved
@@ -14,11 +14,7 @@
     runs-on: ubuntu-20.04
     strategy:
       matrix:
-<<<<<<< HEAD
-        go: [ '1.18' ]
-=======
         go: [ '1.18', '1.19' ]
->>>>>>> 713dfad8
     steps:
       -
         name: Checkout
