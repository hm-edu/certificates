--- conflicted
+++ resolved
@@ -24,12 +24,8 @@
 		return
 	}
 
-<<<<<<< HEAD
-	certChain, err := h.Authority.Renew(context.Background(), cert)
-=======
 	a := mustAuthority(r.Context())
-	certChain, err := a.Renew(cert)
->>>>>>> 911cec21
+	certChain, err := a.Renew(context.Background(), cert)
 	if err != nil {
 		render.Error(w, errs.Wrap(http.StatusInternalServerError, err, "cahandler.Renew"))
 		return
