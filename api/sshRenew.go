--- conflicted
+++ resolved
@@ -1,7 +1,6 @@
 package api
 
 import (
-	"context"
 	"crypto/x509"
 	"net/http"
 	"time"
@@ -109,11 +108,7 @@
 		cert.NotAfter = notAfter
 	}
 
-<<<<<<< HEAD
-	certChain, err := h.Authority.Renew(context.Background(), cert)
-=======
-	certChain, err := mustAuthority(r.Context()).Renew(cert)
->>>>>>> 911cec21
+	certChain, err := mustAuthority(r.Context()).Renew(r.Context(), cert)
 	if err != nil {
 		return nil, err
 	}
